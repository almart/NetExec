--- conflicted
+++ resolved
@@ -362,14 +362,7 @@
             base_url = f"https://{self.config.get('Empire', 'api_host')}:{self.config.get('Empire', 'api_port')}"
 
             try:
-<<<<<<< HEAD
-                r = post(base_url + '/api/admin/login', json=payload, headers=headers, verify=False)
-                if r.status_code == 200:
-                    token = r.json()['token']
-                    url_params = {'token': token}
-                    r = get(base_url + '/api/creds', headers=headers, params=url_params, verify=False)
-=======
-                r = requests.post(
+                r = post(
                     base_url + "/api/admin/login",
                     json=payload,
                     headers=headers,
@@ -378,13 +371,12 @@
                 if r.status_code == 200:
                     token = r.json()["token"]
                     url_params = {"token": token}
-                    r = requests.get(
+                    r = get(
                         base_url + "/api/creds",
                         headers=headers,
                         params=url_params,
                         verify=False,
                     )
->>>>>>> 57a0df70
                     creds = r.json()
 
                     for cred in creds["creds"]:
