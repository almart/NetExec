--- conflicted
+++ resolved
@@ -7,15 +7,12 @@
 
 
 class ftp(connection):
-<<<<<<< HEAD
-=======
     def __init__(self, args, db, host):
         self.protocol = "FTP"
         self.remote_version = None
 
         super().__init__(args, db, host)
 
->>>>>>> 3b6d335b
     def proto_logger(self):
         self.logger = CMEAdapter(
             extra={
@@ -42,12 +39,7 @@
         return True
 
     def print_host_info(self):
-<<<<<<< HEAD
-        self.logger.extra["protocol"] = "FTP"
-        self.logger.display(f"Banner:{self.remote_version}")
-=======
         self.logger.display(f"Banner: {self.remote_version}")
->>>>>>> 3b6d335b
         return True
 
     def create_conn_obj(self):
@@ -78,14 +70,6 @@
             self.conn.close()
             return False
 
-<<<<<<< HEAD
-            self.logger.success(f"{username}:{process_secret(password)}")
-
-            self.conn.close()
-            return True
-        except Exception as e:
-            self.logger.fail(f"{username}:{process_secret(password)} (Response:{e})")
-=======
         # 230 is "User logged in, proceed" response, ftplib raises an exception on failed login
         if "230" in resp:
             self.logger.debug(f"Host: {self.host} Port: {self.args.port}")
@@ -108,7 +92,6 @@
                 self.logger.highlight(file)
 
         if not self.args.continue_on_success:
->>>>>>> 3b6d335b
             self.conn.close()
             return True
         self.conn.close()
