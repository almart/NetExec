--- conflicted
+++ resolved
@@ -154,26 +154,11 @@
         else:
             return
 
-<<<<<<< HEAD
         if self.args.kerberos:
             self.host = self.hostname
 
         self.logger.info(f"Socket info: host={self.host}, hostname={self.hostname}, kerberos={self.kerberos}, ipv6={self.is_ipv6}, link-local ipv6={self.is_link_local_ipv6}")
 
-        if args.jitter:
-            jitter = args.jitter
-            if "-" in jitter:
-                start, end = jitter.split("-")
-                jitter = (int(start), int(end))
-            else:
-                jitter = (0, int(jitter))
-
-            value = random.choice(range(jitter[0], jitter[1]))
-            self.logger.debug(f"Doin' the jitterbug for {value} second(s)")
-            sleep(value)
-
-=======
->>>>>>> 76a01909
         try:
             self.proto_flow()
         except Exception as e:
