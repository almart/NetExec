#!/usr/bin/env python3

from impacket.ldap import ldapasn1 as ldapasn1_impacket
from impacket.ldap import ldap as ldap_impacket
import sys


class NXCModule:
    """
    Created as a contributtion from HackTheBox Academy team for CrackMapExec
    Reference: https://academy.hackthebox.com/module/details/84

    Module by @juliourena
    Based on: https://github.com/juliourena/CrackMapExec/blob/master/cme/modules/get_description.py
    """

    name = "groupmembership"
    description = "Query the groups to which a user belongs."
    supported_protocols = ["ldap"]
    opsec_safe = True
    multiple_hosts = True

    def options(self, context, module_options):
        """USER	Choose a username to query group membership"""
        self.user = ""
        if "USER" in module_options:
            if module_options["USER"] == "":
                context.log.fail("Invalid value for USER option!")
                sys.exit(1)
            self.user = module_options["USER"]
        else:
            context.log.fail("Missing USER option, use --options to list available parameters")
            sys.exit(1)

    def on_login(self, context, connection):
        """Concurrent. Required if on_admin_login is not present. This gets called on each authenticated connection"""
        # Building the search filter
        searchFilter = f"(&(objectClass=user)(sAMAccountName={self.user}))"

        try:
            context.log.debug(f"Search Filter={searchFilter}")
            resp = connection.ldapConnection.search(
                searchFilter=searchFilter,
                attributes=["memberOf", "primaryGroupID"],
                sizeLimit=0,
            )
        except ldap_impacket.LDAPSearchError as e:
            if e.getErrorString().find("sizeLimitExceeded") >= 0:
                context.log.debug("sizeLimitExceeded exception caught, giving up and processing the data received")
                # We reached the sizeLimit, process the answers we have already and that's it. Until we implement
                # paged queries
                resp = e.getAnswers()
            else:
                context.log.debug(e)
                return False

        memberOf = []
        primaryGroupID = ""

        context.log.debug(f"Total of records returned {len(resp)}")
        for item in resp:
            if isinstance(item, ldapasn1_impacket.SearchResultEntry) is not True:
                continue
            try:
                for attribute in item["attributes"]:
                    if str(attribute["type"]) == "primaryGroupID":
                        primaryGroupID = attribute["vals"][0]
                        # Hardcode value for Domain Users primary Group ID 513
                        # For future improvement maybe we can query the primary ID value
                        # Reference: https://social.technet.microsoft.com/Forums/Azure/en-US/373febac-665c-494d-91f7-834541c74bee/cant-get-all-member-objects-from-domain-users-in-ldap?forum=winserverDS
                        if str(primaryGroupID) == "513":
                            memberOf.append("CN=Domain Users,CN=Users,DC=XXXXX,DC=XXX")
                    elif str(attribute["type"]) == "memberOf":
<<<<<<< HEAD
                        memberOf += [str(group) for group in attribute["vals"] if isinstance(group._value, bytes)]

=======
                        memberOf = [str(group) for group in attribute["vals"] if isinstance(group._value, bytes)]
>>>>>>> e77ecd31
            except Exception as e:
                context.log.debug("Exception:", exc_info=True)
                context.log.debug(f"Skipping item, cannot process due to error {str(e)}")
        if len(memberOf) > 0:
            context.log.success(f"User: {self.user} is member of following groups: ")
            for group in memberOf:
                # Split the string on the "," character to get a list of the group name and parent group names
                group_parts = group.split(",")

                # The group name is the first element in the list, so we can extract it by taking the first element of the list
                # and splitting it on the "=" character to get a list of the group name and its prefix (e.g., "CN")
                group_name = group_parts[0].split("=")[1]

                context.log.highlight(f"{group_name}")
            return None
        return None<|MERGE_RESOLUTION|>--- conflicted
+++ resolved
@@ -71,12 +71,7 @@
                         if str(primaryGroupID) == "513":
                             memberOf.append("CN=Domain Users,CN=Users,DC=XXXXX,DC=XXX")
                     elif str(attribute["type"]) == "memberOf":
-<<<<<<< HEAD
                         memberOf += [str(group) for group in attribute["vals"] if isinstance(group._value, bytes)]
-
-=======
-                        memberOf = [str(group) for group in attribute["vals"] if isinstance(group._value, bytes)]
->>>>>>> e77ecd31
             except Exception as e:
                 context.log.debug("Exception:", exc_info=True)
                 context.log.debug(f"Skipping item, cannot process due to error {str(e)}")
