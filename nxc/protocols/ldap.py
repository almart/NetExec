--- conflicted
+++ resolved
@@ -189,50 +189,6 @@
                 attributes=["defaultNamingContext", "dnsHostName"],
                 sizeLimit=0,
             )
-<<<<<<< HEAD
-            resp_parse = parse_result_attributes(resp)
-
-            target = None
-            target_domain = None
-            base_dn = None
-            try:
-                for attribute in resp_parse:
-                    base_dn = attribute.get("defaultNamingContext")
-                    if base_dn:
-                        base_dn = str(base_dn)
-                        target_domain = sub(r",DC=", ".", base_dn[base_dn.lower().find("dc="):], flags=I)[3:]
-
-                    target = attribute.get("dnsHostName")
-                    if target:
-                        target = str(target)
-            except Exception as e:
-                self.logger.debug("Exception:", exc_info=True)
-                self.logger.info(f"Skipping item, cannot process due to error {e}")
-        except OSError:
-            return [None, None, None]
-        self.logger.debug(f"Target: {target}; target_domain: {target_domain}; base_dn: {base_dn}")
-        return [target, target_domain, base_dn]
-
-    def get_os_arch(self):
-        try:
-            string_binding = rf"ncacn_ip_tcp:{self.host}[135]"
-            transport = DCERPCTransportFactory(string_binding)
-            transport.setRemoteHost(self.host)
-            transport.set_connect_timeout(5)
-            dce = transport.get_dce_rpc()
-            if self.args.kerberos:
-                dce.set_auth_type(RPC_C_AUTHN_GSS_NEGOTIATE)
-            dce.connect()
-            try:
-                dce.bind(
-                    MSRPC_UUID_PORTMAP,
-                    transfer_syntax=("71710533-BEBA-4937-8319-B5DBEF9CCC36", "1.0"),
-                )
-            except DCERPCException as e:
-                if str(e).find("syntaxes_not_supported") >= 0:
-                    dce.disconnect()
-                    return 32
-=======
             for item in resp:
                 if isinstance(item, ldapasn1_impacket.SearchResultEntry) is not True:
                     continue
@@ -258,7 +214,6 @@
             if e.errno in (EHOSTUNREACH, ENETUNREACH, ETIMEDOUT):
                 self.logger.info(f"Error connecting to {self.host} - {e}")
                 return False
->>>>>>> 4e4dfae6
             else:
                 self.logger.error(f"Error getting ldap info {e}")
 
@@ -654,49 +609,27 @@
         # 1. get SID of the domaine
         search_filter = "(userAccountControl:1.2.840.113556.1.4.803:=8192)"
         attributes = ["objectSid"]
-<<<<<<< HEAD
-        resp = self.search(search_filter, attributes, sizeLimit=0)
+        resp = self.search(search_filter, attributes, sizeLimit=0, baseDN=self.baseDN)
         resp_parse = parse_result_attributes(resp)
         answers = []
-        if resp and (self.password != "" or self.lmhash != "" or self.nthash != "") and self.username != "":
+        if resp and (self.password != "" or self.lmhash != "" or self.nthash != "" or self.aesKey != "") and self.username != "":
 
             for item in resp_parse:
-                sid = item.get("objectSid").encode("latin1")
-                sid = self.sid_to_str(sid)
+                sid = self.sid_to_str(item["objectSid"])
                 self.sid_domain = "-".join(sid.split("-")[:-1])
-=======
-        resp = self.search(search_filter, attributes, sizeLimit=0, baseDN=self.baseDN)
-        answers = []
-        if resp and (self.password != "" or self.lmhash != "" or self.nthash != "" or self.aesKey != "") and self.username != "":
-            for attribute in resp[0][1]:
-                if str(attribute["type"]) == "objectSid":
-                    sid = self.sid_to_str(attribute["vals"][0])
-                    self.sid_domain = "-".join(sid.split("-")[:-1])
->>>>>>> 4e4dfae6
 
             # 2. get all group cn name
             search_filter = "(|(objectSid=" + self.sid_domain + "-512)(objectSid=" + self.sid_domain + "-544)(objectSid=" + self.sid_domain + "-519)(objectSid=S-1-5-32-549)(objectSid=S-1-5-32-551))"
             attributes = ["distinguishedName"]
-<<<<<<< HEAD
-            resp = self.search(search_filter, attributes, sizeLimit=0)
+            resp = self.search(search_filter, attributes, sizeLimit=0, baseDN=self.baseDN)
             resp_parse = parse_result_attributes(resp)
             answers = []
 
             for item in resp_parse:
-                answers.append(str("(memberOf:1.2.840.113556.1.4.1941:=" + item.get("distinguishedName") + ")"))
-=======
-            resp = self.search(search_filter, attributes, sizeLimit=0, baseDN=self.baseDN)
-            answers = []
-            for item in resp:
-                if isinstance(item, ldapasn1_impacket.SearchResultEntry) is not True:
-                    continue
-                for attribute in item["attributes"]:
-                    if str(attribute["type"]) == "distinguishedName":
-                        answers.append(str("(memberOf:1.2.840.113556.1.4.1941:=" + attribute["vals"][0] + ")"))
+                answers.append(str("(memberOf:1.2.840.113556.1.4.1941:=" + item.get("distinguishedName", "") + ")"))
             if len(answers) == 0:
                 self.logger.debug("No groups with default privileged RID were found. Assuming user is not a Domain Administrator.")
                 return
->>>>>>> 4e4dfae6
 
             # 3. get member of these groups
             search_filter = "(&(objectCategory=user)(sAMAccountName=" + self.username + ")(|" + "".join(answers) + "))"
@@ -799,17 +732,6 @@
             search_filter = "(objectCategory=group)"
             attributes = ["cn", "member"]
         resp = self.search(search_filter, attributes, 0)
-<<<<<<< HEAD
-        resp_parse = parse_result_attributes(resp)
-        if resp:
-            self.logger.debug(f"Total of records returned {len(resp):d}")
-
-            for item in resp_parse:
-                name = ""
-                try:
-                    name = item.get("name")
-                    self.logger.highlight(f"{name}")
-=======
         resp_parsed = parse_result_attributes(resp)
         self.logger.debug(f"Total of records returned {len(resp):d}")
 
@@ -831,7 +753,6 @@
                     if not isinstance(item.get("member", []), list):
                         item["member"] = [item["member"]]
                     self.logger.highlight(f"{item['cn']:<40} membercount: {len(item.get('member', []))}")
->>>>>>> 4e4dfae6
                 except Exception as e:
                     self.logger.debug("Exception:", exc_info=True)
                     self.logger.debug(f"Skipping item, cannot process due to error {e}")
@@ -1101,23 +1022,6 @@
         self.logger.debug(f"Querying LDAP server with filter: {search_filter} and attributes: {attributes}")
         try:
             resp = self.search(search_filter, attributes, 0)
-<<<<<<< HEAD
-            resp_parse = parse_result_attributes(resp)
-        except LDAPFilterSyntaxError as e:
-            self.logger.fail(f"LDAP Filter Syntax Error: {e}")
-            return
-
-        for item in resp_parse:
-            self.logger.success(f"Response for object: {item.get('distinguishedName')}")
-            for attr, value in item.items():
-                if isinstance(value, list):
-                    self.logger.highlight(f"{attr:<20}: {' '.join(value)}")
-                elif isinstance(value, str) and not value.isprintable():
-                    # Convert non-printable strings to hex format
-                    self.logger.highlight(f"{attr:<20}: {value.encode('latin1').hex()}")
-                else:
-                    self.logger.highlight(f"{attr:<20}: {value}")
-=======
             resp_parsed = parse_result_attributes(resp)
         except LDAPFilterSyntaxError as e:
             self.logger.fail(f"LDAP Filter Syntax Error: {e}")
@@ -1233,7 +1137,6 @@
             printTable(answers, header=["AccountName", "AccountType", "DelegationType", "DelegationRightsTo"])
         else:
             self.logger.fail("No entries found!")
->>>>>>> 4e4dfae6
 
     def trusted_for_delegation(self):
         # Building the search filter
