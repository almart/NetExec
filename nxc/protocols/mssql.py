#!/usr/bin/env python3
# -*- coding: utf-8 -*-
import os
import socket

from nxc.config import process_secret
from nxc.connection import connection
from nxc.connection import requires_admin
from nxc.logger import NXCAdapter
from nxc.protocols.mssql.mssqlexec import MSSQLEXEC
from nxc.helpers.bloodhound import add_user_bh
from nxc.helpers.powershell import create_ps_command
from impacket import tds
from impacket.krb5.ccache import CCache
from impacket.smbconnection import SMBConnection, SessionError
from impacket.tds import (
    SQLErrorException,
    TDS_LOGINACK_TOKEN,
    TDS_ERROR_TOKEN,
    TDS_ENVCHANGE_TOKEN,
    TDS_INFO_TOKEN,
    TDS_ENVCHANGE_VARCHAR,
    TDS_ENVCHANGE_DATABASE,
    TDS_ENVCHANGE_LANGUAGE,
    TDS_ENVCHANGE_CHARSET,
    TDS_ENVCHANGE_PACKETSIZE,
)


class mssql(connection):
    def __init__(self, args, db, host):
        self.mssql_instances = None
        self.domain = None
        self.server_os = None
        self.hash = None
        self.os_arch = None
        self.nthash = ""

        connection.__init__(self, args, db, host)

    def proto_flow(self):
        self.proto_logger()
        if self.create_conn_obj():
            self.enum_host_info()
            self.print_host_info()
            if self.login():
                if hasattr(self.args, "module") and self.args.module:
                    self.call_modules()
                else:
                    self.call_cmd_args()

    def proto_logger(self):
        self.logger = NXCAdapter(
            extra={
                "protocol": "MSSQL",
                "host": self.host,
                "port": self.args.port,
                "hostname": "None",
            }
        )

    def enum_host_info(self):
        # this try pass breaks module http server, more info https://github.com/byt3bl33d3r/CrackMapExec/issues/363
        try:
            # Probably a better way of doing this, grab our IP from the socket
            self.local_ip = str(self.conn.socket).split()[2].split("=")[1].split(":")[0]
        except Exception:
            pass

        if self.args.no_smb:
            self.domain = self.args.domain
        else:
            try:
                smb_conn = SMBConnection(self.host, self.host, None)
                try:
                    smb_conn.login("", "")
                except SessionError as e:
                    if "STATUS_ACCESS_DENIED" in e.getErrorString():
                        pass

                self.domain = smb_conn.getServerDNSDomainName()
                self.hostname = smb_conn.getServerName()
                self.server_os = smb_conn.getServerOS()
                self.logger.extra["hostname"] = self.hostname

                try:
                    smb_conn.logoff()
<<<<<<< HEAD
                 except Exception:
=======
                except Exception:
>>>>>>> c2f4c5d9
                    pass

                if self.args.domain:
                    self.domain = self.args.domain

                if self.args.local_auth:
                    self.domain = self.hostname
            except Exception as e:
                self.logger.fail(f"Error retrieving host domain: {e} specify one manually with the '-d' flag")

        self.mssql_instances = self.conn.getInstances(0)
        self.db.add_host(
            self.host,
            self.hostname,
            self.domain,
            self.server_os,
            len(self.mssql_instances),
        )

        try:
            self.conn.disconnect()
        except Exception:
            pass

    def print_host_info(self):
        self.logger.display(f"{self.server_os} (name:{self.hostname}) (domain:{self.domain})")
        # if len(self.mssql_instances) > 0:
        #     self.logger.display("MSSQL DB Instances: {}".format(len(self.mssql_instances)))
        #     for i, instance in enumerate(self.mssql_instances):
        #         self.logger.debug("Instance {}".format(i))
        #         for key in instance.keys():
        #             self.logger.debug(key + ":" + instance[key])

    def create_conn_obj(self):
        try:
            self.conn = tds.MSSQL(self.host, self.args.port)
            self.conn.connect()
        except socket.error as e:
            self.logger.debug(f"Error connecting to MSSQL: {e}")
            return False
        return True

    def check_if_admin(self):
        try:
            results = self.conn.sql_query("SELECT IS_SRVROLEMEMBER('sysadmin')")
            is_admin = int(results[0][""])
        except Exception as e:
            self.logger.fail(f"Error querying for sysadmin role: {e}")
            return False

        if is_admin:
            self.admin_privs = True
            self.logger.debug("User is admin")
        else:
            return False
        return True

    def kerberos_login(
        self,
        domain,
        username,
        password="",
        ntlm_hash="",
        aesKey="",
        kdcHost="",
        useCache=False,
    ):
        try:
            self.conn.disconnect()
        except Exception:
            pass
        self.create_conn_obj()

        hashes = None
        if ntlm_hash != "":
            if ntlm_hash.find(":") != -1:
                hashes = ntlm_hash
                ntlm_hash.split(":")[1]
            else:
                # only nt hash
                hashes = f":{ntlm_hash}"

        if not all("" == s for s in [self.nthash, password, aesKey]):
            kerb_pass = next(s for s in [self.nthash, password, aesKey] if s)
        else:
            kerb_pass = ""
        try:
            res = self.conn.kerberosLogin(
                None,
                username,
                password,
                domain,
                hashes,
                aesKey,
                kdcHost=kdcHost,
                useCache=useCache,
            )
            if res is not True:
                self.conn.printReplies()
                return False

            self.password = password
            if username == "" and useCache:
                ccache = CCache.loadFile(os.getenv("KRB5CCNAME"))
                principal = ccache.principal.toPrincipal()
                self.username = principal.components[0]
                username = principal.components[0]
            else:
                self.username = username
            self.domain = domain
            self.check_if_admin()

            used_ccache = " from ccache" if useCache else f":{process_secret(kerb_pass)}"
            domain = f"{domain}\\" if not self.args.local_auth else ""

            self.logger.success(f"{domain}{username}{used_ccache} {self.mark_pwned()}")
            if not self.args.local_auth:
                add_user_bh(self.username, self.domain, self.logger, self.config)
            return True
        except Exception as e:
            used_ccache = " from ccache" if useCache else f":{process_secret(kerb_pass)}"
            domain = f"{domain}\\" if not self.args.local_auth else ""
            self.logger.fail(f"{domain}\\{username}{used_ccache} {e}")
            return False

    def plaintext_login(self, domain, username, password):
        try:
            self.conn.disconnect()
        except Exception:
            pass
        self.create_conn_obj()

        try:
            # this is to prevent a decoding issue in impacket/ntlm.py:617 where it attempts to decode the domain
            if not domain:
                domain = ""
            res = self.conn.login(None, username, password, domain, None, not self.args.local_auth)
            if res is not True:
                self.handle_mssql_reply()
                return False

            self.password = password
            self.username = username
            self.domain = domain
            self.check_if_admin()
            self.db.add_credential("plaintext", domain, username, password)

            if self.admin_privs:
                self.db.add_admin_user("plaintext", domain, username, password, self.host)

            domain = f"{domain}\\" if not self.args.local_auth else ""
            out = f"{domain}{username}:{process_secret(password)} {self.mark_pwned()}"
            self.logger.success(out)
            if not self.args.local_auth:
                add_user_bh(self.username, self.domain, self.logger, self.config)
            return True
        except BrokenPipeError:
            self.logger.fail("Broken Pipe Error while attempting to login")
            return False
        except Exception as e:
            self.logger.fail(f"{domain}\\{username}:{process_secret(password)}")
            self.logger.exception(e)
            return False

    def hash_login(self, domain, username, ntlm_hash):
        lmhash = ""
        nthash = ""

        # This checks to see if we didn't provide the LM Hash
        if ntlm_hash.find(":") != -1:
            lmhash, nthash = ntlm_hash.split(":")
        else:
            nthash = ntlm_hash

        try:
            self.conn.disconnect()
        except Exception:
            pass
        self.create_conn_obj()

        try:
            res = self.conn.login(
                None,
                username,
                "",
                domain,
                ":" + nthash if not lmhash else ntlm_hash,
                not self.args.local_auth,
            )
            if res is not True:
                self.conn.printReplies()
                return False

            self.hash = ntlm_hash
            self.username = username
            self.domain = domain
            self.check_if_admin()
            self.db.add_credential("hash", domain, username, ntlm_hash)

            if self.admin_privs:
                self.db.add_admin_user("hash", domain, username, ntlm_hash, self.host)

            out = f"{domain}\\{username} {process_secret(ntlm_hash)} {self.mark_pwned()}"
            self.logger.success(out)
            if not self.args.local_auth:
                add_user_bh(self.username, self.domain, self.logger, self.config)
            return True
        except BrokenPipeError:
            self.logger.fail("Broken Pipe Error while attempting to login")
            return False
        except Exception as e:
            self.logger.fail(f"{domain}\\{username}:{process_secret(ntlm_hash)} {e}")
            return False

    def mssql_query(self):
        if self.conn.lastError:
            # Invalid connection
            return None
        query = self.args.mssql_query
        self.logger.info(f"Query to run:\n{query}")
        try:
            raw_output = self.conn.sql_query(query)
            self.logger.info("Executed MSSQL query")
            self.logger.debug(f"Raw output: {raw_output}")
            for data in raw_output:
                if isinstance(data, dict):
                    for key, value in data.items():
                        if key:
                            self.logger.highlight(f"{key}:{value}")
                        else:
                            self.logger.highlight(f"{value}")
                else:
                    self.logger.fail("Unexpected output")
        except Exception as e:
            self.logger.exception(e)
            return None

        return raw_output

    @requires_admin
    def execute(self, payload=None, print_output=False):
        if not payload and self.args.execute:
            payload = self.args.execute

        self.logger.info(f"Command to execute:\n{payload}")
        try:
            exec_method = MSSQLEXEC(self.conn)
            raw_output = exec_method.execute(payload, print_output)
            self.logger.info("Executed command via mssqlexec")
            self.logger.debug(f"Raw output: {raw_output}")
        except Exception as e:
            self.logger.exception(e)
            return None

        if hasattr(self, "server"):
            self.server.track_host(self.host)

        if self.args.execute or self.args.ps_execute:
            self.logger.success("Executed command via mssqlexec")
            if self.args.no_output:
                self.logger.debug("Output set to disabled")
            else:
                for line in raw_output:
                    self.logger.highlight(line)

        return raw_output

    @requires_admin
    def ps_execute(
        self,
        payload=None,
        get_output=False,
        methods=None,
        force_ps32=False,
        dont_obfs=True,
    ):
        if not payload and self.args.ps_execute:
            payload = self.args.ps_execute
            if not self.args.no_output:
                get_output = True

        # We're disabling PS obfuscation by default as it breaks the MSSQLEXEC execution method
        ps_command = create_ps_command(payload, force_ps32=force_ps32, dont_obfs=dont_obfs)
        return self.execute(ps_command, get_output)

    @requires_admin
    def put_file(self):
        self.logger.display(f"Copy {self.args.put_file[0]} to {self.args.put_file[1]}")
        with open(self.args.put_file[0], "rb") as f:
            try:
                data = f.read()
                self.logger.display(f"Size is {len(data)} bytes")
                exec_method = MSSQLEXEC(self.conn)
                exec_method.put_file(data, self.args.put_file[1])
                if exec_method.file_exists(self.args.put_file[1]):
                    self.logger.success("File has been uploaded on the remote machine")
                else:
                    self.logger.fail("File does not exist on the remote system... error during upload")
            except Exception as e:
                self.logger.fail(f"Error during upload : {e}")

    @requires_admin
    def get_file(self):
        remote_path = self.args.get_file[0]
        download_path = self.args.get_file[1]
        self.logger.display(f'Copying "{remote_path}" to "{download_path}"')

        try:
            exec_method = MSSQLEXEC(self.conn)
            exec_method.get_file(self.args.get_file[0], self.args.get_file[1])
            self.logger.success(f'File "{remote_path}" was downloaded to "{download_path}"')
        except Exception as e:
            self.logger.fail(f'Error reading file "{remote_path}": {e}')
            if os.path.getsize(download_path) == 0:
                os.remove(download_path)

    # We hook these functions in the tds library to use nxc's logger instead of printing the output to stdout
    # The whole tds library in impacket needs a good overhaul to preserve my sanity
    def handle_mssql_reply(self):
        for keys in self.conn.replies.keys():
            for i, key in enumerate(self.conn.replies[keys]):
                if key["TokenType"] == TDS_ERROR_TOKEN:
                    error = f"ERROR({key['ServerName'].decode('utf-16le')}): Line {key['LineNumber']:d}: {key['MsgText'].decode('utf-16le')}"
                    self.conn.lastError = SQLErrorException(f"ERROR: Line {key['LineNumber']:d}: {key['MsgText'].decode('utf-16le')}")
                    self.logger.fail(error)
                elif key["TokenType"] == TDS_INFO_TOKEN:
                    self.logger.display(f"INFO({key['ServerName'].decode('utf-16le')}): Line {key['LineNumber']:d}: {key['MsgText'].decode('utf-16le')}")
                elif key["TokenType"] == TDS_LOGINACK_TOKEN:
                    self.logger.display(f"ACK: Result: {key['Interface']} - {key['ProgName'].decode('utf-16le')} ({key['MajorVer']:d}{key['MinorVer']:d} {key['BuildNumHi']:d}{key['BuildNumLow']:d}) ")
                elif key["TokenType"] == TDS_ENVCHANGE_TOKEN:
                    if key["Type"] in (
                        TDS_ENVCHANGE_DATABASE,
                        TDS_ENVCHANGE_LANGUAGE,
                        TDS_ENVCHANGE_CHARSET,
                        TDS_ENVCHANGE_PACKETSIZE,
                    ):
                        record = TDS_ENVCHANGE_VARCHAR(key["Data"])
                        if record["OldValue"] == "":
                            record["OldValue"] = "None".encode("utf-16le")
                        elif record["NewValue"] == "":
                            record["NewValue"] = "None".encode("utf-16le")
                        if key["Type"] == TDS_ENVCHANGE_DATABASE:
                            _type = "DATABASE"
                        elif key["Type"] == TDS_ENVCHANGE_LANGUAGE:
                            _type = "LANGUAGE"
                        elif key["Type"] == TDS_ENVCHANGE_CHARSET:
                            _type = "CHARSET"
                        elif key["Type"] == TDS_ENVCHANGE_PACKETSIZE:
                            _type = "PACKETSIZE"
                        else:
                            _type = f"{key['Type']:d}"
                        self.logger.display(f"ENVCHANGE({_type}): Old Value: {record['OldValue'].decode('utf-16le')}, New Value: {record['NewValue'].decode('utf-16le')}")<|MERGE_RESOLUTION|>--- conflicted
+++ resolved
@@ -85,11 +85,7 @@
 
                 try:
                     smb_conn.logoff()
-<<<<<<< HEAD
-                 except Exception:
-=======
                 except Exception:
->>>>>>> c2f4c5d9
                     pass
 
                 if self.args.domain:
