--- conflicted
+++ resolved
@@ -384,7 +384,6 @@
                     kerb_pass = ""
                     self.logger.debug(f"Attempting to do Kerberos Login with useCache: {useCache}")
 
-<<<<<<< HEAD
                 tgs = None
                 if self.args.delegate:
                     kerb_pass = ""
@@ -393,10 +392,7 @@
                     tgs = kerberos_login_with_S4U(domain, self.hostname, username, password, nthash, lmhash, aesKey,kdcHost, self.args.delegate, serverName, useCache, no_s4u2proxy=self.args.no_s4u2proxy)
                     self.logger.debug(f"Got TGS for {self.args.delegate} through S4U")
 
-                self.conn.kerberosLogin( self.username, password, domain, lmhash, nthash, aesKey, kdcHost, useCache=useCache, TGS=tgs)
-=======
-                self.conn.kerberosLogin(username, password, domain, lmhash, nthash, aesKey, kdcHost, useCache=useCache)
->>>>>>> be540f2d
+                self.conn.kerberosLogin(self.username, password, domain, lmhash, nthash, aesKey, kdcHost, useCache=useCache, TGS=tgs)
                 self.check_if_admin()
 
                 if username == "":
@@ -420,11 +416,7 @@
             if self.args.continue_on_success and self.signing:
                 with contextlib.suppress(Exception):
                     self.conn.logoff()
-<<<<<<< HEAD
-                except Exception:
-                    pass
-=======
->>>>>>> be540f2d
+                
                 self.create_conn_obj()
 
             return True
