--- conflicted
+++ resolved
@@ -33,10 +33,6 @@
         self.server_os = None
         self.doKerberos = False
         self.stringBinding = None
-<<<<<<< HEAD
-        # From: https://learn.microsoft.com/en-us/openspecs/windows_protocols/ms-erref/18d8fbe8-a967-4f1c-ae50-99ca8e491d2d
-        self.rpc_error_status = {"0000052F": "STATUS_ACCOUNT_RESTRICTION", "00000533": "STATUS_ACCOUNT_DISABLED", "00000775": "STATUS_ACCOUNT_LOCKED_OUT", "00000701": "STATUS_ACCOUNT_EXPIRED", "00000532": "STATUS_PASSWORD_EXPIRED", "00000530": "STATUS_INVALID_LOGON_HOURS", "00000531": "STATUS_INVALID_WORKSTATION", "00000569": "STATUS_LOGON_TYPE_NOT_GRANTED", "00000773": "STATUS_PASSWORD_MUST_CHANGE", "00000005": "STATUS_ACCESS_DENIED", "0000052E": "STATUS_LOGON_FAILURE", "0000052B": "STATUS_WRONG_PASSWORD", "00000721": "RPC_S_SEC_PKG_ERROR"}
-=======
         # from: https://learn.microsoft.com/en-us/openspecs/windows_protocols/ms-erref/18d8fbe8-a967-4f1c-ae50-99ca8e491d2d
         self.rpc_error_status = {
             "0000052F": "STATUS_ACCOUNT_RESTRICTION",
@@ -53,14 +49,10 @@
             "0000052B": "STATUS_WRONG_PASSWORD",
             "00000721": "RPC_S_SEC_PKG_ERROR"
         }
->>>>>>> c2f4c5d9
 
         connection.__init__(self, args, db, host)
 
     def proto_logger(self):
-<<<<<<< HEAD
-        self.logger = NXCAdapter(extra={"protocol": "WMI", "host": self.host, "port": self.args.port, "hostname": self.hostname})
-=======
         self.logger = NXCAdapter(
             extra={
                 "protocol": "WMI",
@@ -69,7 +61,6 @@
                 "hostname": self.hostname
             }
         )
->>>>>>> c2f4c5d9
 
     def create_conn_obj(self):
         if self.remoteName == "":
@@ -139,29 +130,17 @@
                 if av_pairs[ntlm.NTLMSSP_AV_HOSTNAME][1] is not None:
                     try:
                         self.hostname = av_pairs[ntlm.NTLMSSP_AV_HOSTNAME][1].decode("utf-16le")
-<<<<<<< HEAD
-                    except:
-=======
                     except Exception:
->>>>>>> c2f4c5d9
                         self.hostname = self.host
                 if av_pairs[ntlm.NTLMSSP_AV_DNS_DOMAINNAME][1] is not None:
                     try:
                         self.domain = av_pairs[ntlm.NTLMSSP_AV_DNS_DOMAINNAME][1].decode("utf-16le")
-<<<<<<< HEAD
-                    except:
-=======
                     except Exception:
->>>>>>> c2f4c5d9
                         self.domain = self.args.domain
                 if av_pairs[ntlm.NTLMSSP_AV_DNS_HOSTNAME][1] is not None:
                     try:
                         self.fqdn = av_pairs[ntlm.NTLMSSP_AV_DNS_HOSTNAME][1].decode("utf-16le")
-<<<<<<< HEAD
-                    except:
-=======
                     except Exception:
->>>>>>> c2f4c5d9
                         pass
                 if "Version" in ntlmChallenge.fields:
                     version = ntlmChallenge["Version"]
