[tool.poetry]
name = "crackmapexec"
version = "5.3.0"
description = "A swiss army knife for pentesting networks"
authors = ["Marcello Salvati <byt3bl33d3r@pm.com>", "Martial Puygrenier <mpgn@protonmail.com>"]
readme = "README.md"
homepage = "https://github.com/Porchetta-Industries/CrackMapExec"
repository = "https://github.com/Porchetta-Industries/CrackMapExec"
exclude = []
include = ["LICENSE", "cme/data/*", "cme/modules/*"]
license = "BSD-2-Clause"
classifiers = [
    'Environment :: Console',
    'License :: OSI Approved :: BSD License',
    'Programming Language :: Python :: 3',
    'Topic :: Security',
]
packages = [
    { include = "cme"}
]

[tool.poetry.scripts]
cme = 'cme.crackmapexec:main'
crackmapexec = 'cme.crackmapexec:main'
cmedb = 'cme.cmedb:main'

[tool.poetry.dependencies]
python = "^3.7.0"
requests = ">=2.27.1"
beautifulsoup4 = ">=4.11,<5"
lsassy = ">=3.1.3"
termcolor = "^1.1.0"
msgpack = "^1.0.0"
neo4j = "^4.1.1"
pylnk3 = "^0.4.2"
pypsrp = "^0.7.0"
paramiko = "^2.7.2"
impacket =  { git = "https://github.com/SecureAuthCorp/impacket.git", branch = "master" }
dsinternals = "^1.2.4"
xmltodict = "^0.12.0"
terminaltables = "^3.1.0"
aioconsole = "^0.3.3"
pywerview = "^0.3.3"
<<<<<<< HEAD
minikerberos = "0.3.3"
aardwolf = { git = "https://github.com/skelsec/aardwolf.git", branch = "main" }
=======
minikerberos = "0.2.20"
aardwolf = "^0.0.8"
masky = "^0.1.1"

>>>>>>> fedbfaf1

[tool.poetry.dev-dependencies]
flake8 = "*"
pylint = "*"
shiv = "*"
black = "^20.8b1"

[build-system]
requires = ["poetry-core>=1.0.0"]
build-backend = "poetry.core.masonry.api"<|MERGE_RESOLUTION|>--- conflicted
+++ resolved
@@ -41,15 +41,9 @@
 terminaltables = "^3.1.0"
 aioconsole = "^0.3.3"
 pywerview = "^0.3.3"
-<<<<<<< HEAD
 minikerberos = "0.3.3"
 aardwolf = { git = "https://github.com/skelsec/aardwolf.git", branch = "main" }
-=======
-minikerberos = "0.2.20"
-aardwolf = "^0.0.8"
 masky = "^0.1.1"
-
->>>>>>> fedbfaf1
 
 [tool.poetry.dev-dependencies]
 flake8 = "*"
